--- conflicted
+++ resolved
@@ -2471,11 +2471,7 @@
 
 	lst = tree_current_lstat(t);
 	st = tree_current_stat(t);
-<<<<<<< HEAD
-	return (st != NULL &&
-=======
 	return (st != NULL && lst != NULL &&
->>>>>>> f079aadc
 	    (int64_t)st->st_dev == t->current_filesystem->dev &&
 	    st->st_dev != lst->st_dev);
 }
