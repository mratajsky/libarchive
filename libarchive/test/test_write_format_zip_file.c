/*-
 * Copyright (c) 2003-2008 Tim Kientzle
 * Copyright (c) 2008 Anselm Strauss
 * All rights reserved.
 *
 * Redistribution and use in source and binary forms, with or without
 * modification, are permitted provided that the following conditions
 * are met:
 * 1. Redistributions of source code must retain the above copyright
 *    notice, this list of conditions and the following disclaimer.
 * 2. Redistributions in binary form must reproduce the above copyright
 *    notice, this list of conditions and the following disclaimer in the
 *    documentation and/or other materials provided with the distribution.
 *
 * THIS SOFTWARE IS PROVIDED BY THE AUTHOR(S) ``AS IS'' AND ANY EXPRESS OR
 * IMPLIED WARRANTIES, INCLUDING, BUT NOT LIMITED TO, THE IMPLIED WARRANTIES
 * OF MERCHANTABILITY AND FITNESS FOR A PARTICULAR PURPOSE ARE DISCLAIMED.
 * IN NO EVENT SHALL THE AUTHOR(S) BE LIABLE FOR ANY DIRECT, INDIRECT,
 * INCIDENTAL, SPECIAL, EXEMPLARY, OR CONSEQUENTIAL DAMAGES (INCLUDING, BUT
 * NOT LIMITED TO, PROCUREMENT OF SUBSTITUTE GOODS OR SERVICES; LOSS OF USE,
 * DATA, OR PROFITS; OR BUSINESS INTERRUPTION) HOWEVER CAUSED AND ON ANY
 * THEORY OF LIABILITY, WHETHER IN CONTRACT, STRICT LIABILITY, OR TORT
 * (INCLUDING NEGLIGENCE OR OTHERWISE) ARISING IN ANY WAY OUT OF THE USE OF
 * THIS SOFTWARE, EVEN IF ADVISED OF THE POSSIBILITY OF SUCH DAMAGE.
 */

/*
 * Development supported by Google Summer of Code 2008.
 */

#include "test.h"
__FBSDID("$FreeBSD: head/lib/libarchive/test/test_write_format_zip.c 201247 2009-12-30 05:59:21Z kientzle $");

/*
 * Detailed byte-for-byte verification of the format of a zip archive
 * with a single file written to it.
 */

static unsigned long
bitcrc32(unsigned long c, void *_p, size_t s)
{
	/* This is a drop-in replacement for crc32() from zlib.
	 * Libarchive should be able to correctly generate
	 * uncompressed zip archives (including correct CRCs) even
	 * when zlib is unavailable, and this function helps us verify
	 * that.  Yes, this is very, very slow and unsuitable for
	 * production use, but it's correct, compact, and works well
	 * enough for this particular usage.  Libarchive internally
	 * uses a much more efficient implementation.  */
	const unsigned char *p = _p;
	int bitctr;

	if (p == NULL)
		return (0);

	for (; s > 0; --s) {
		c ^= *p++;
		for (bitctr = 8; bitctr > 0; --bitctr) {
			if (c & 1) c = (c >> 1);
			else	   c = (c >> 1) ^ 0xedb88320;
			c ^= 0x80000000;
		}
	}
	return (c);
}

/* Quick and dirty: Read 2-byte and 4-byte integers from Zip file. */
static unsigned i2(const unsigned char *p) { return ((p[0] & 0xff) | ((p[1] & 0xff) << 8)); }
static unsigned i4(const unsigned char *p) { return (i2(p) | (i2(p + 2) << 16)); }

DEFINE_TEST(test_write_format_zip_file)
{
	struct archive *a;
	struct archive_entry *ae;
	time_t t = 1234567890;
	struct tm *tm = localtime(&t);
	size_t used, buffsize = 1000000;
	unsigned long crc;
	int file_perm = 00644;
	int zip_version = 20;
	int zip_compression = 8;
	short file_uid = 10, file_gid = 20;
	unsigned char *buff, *buffend, *p;
	unsigned char *central_header, *local_header, *eocd, *eocd_record;
	unsigned char *extension_start, *extension_end;
	char file_data[] = {'1', '2', '3', '4', '5', '6', '7', '8'};
	char *file_name = "file";

#ifndef HAVE_ZLIB_H
	zip_version = 10;
	zip_compression = 0;
#endif

	buff = malloc(buffsize);

	/* Create a new archive in memory. */
	assert((a = archive_write_new()) != NULL);
	assertEqualIntA(a, ARCHIVE_OK, archive_write_set_format_zip(a));
	assertEqualIntA(a, ARCHIVE_OK,
	    archive_write_set_options(a, "zip:experimental"));
	assertEqualIntA(a, ARCHIVE_OK,
	    archive_write_open_memory(a, buff, buffsize, &used));

	assert((ae = archive_entry_new()) != NULL);
	archive_entry_copy_pathname(ae, file_name);
	archive_entry_set_mode(ae, AE_IFREG | file_perm);
	archive_entry_set_size(ae, sizeof(file_data));
	archive_entry_set_uid(ae, file_uid);
	archive_entry_set_gid(ae, file_gid);
	archive_entry_set_mtime(ae, t, 0);
	assertEqualInt(0, archive_write_header(a, ae));
	archive_entry_free(ae);
	assertEqualInt(8, archive_write_data(a, file_data, sizeof(file_data)));
	assertEqualIntA(a, ARCHIVE_OK, archive_write_close(a));
	assertEqualInt(ARCHIVE_OK, archive_write_free(a));
	buffend = buff + used;
	dumpfile("constructed.zip", buff, used);

	/* Verify "End of Central Directory" record. */
	/* Get address of end-of-central-directory record. */
	eocd_record = p = buffend - 22; /* Assumes there is no zip comment field. */
	failure("End-of-central-directory begins with PK\\005\\006 signature");
	assertEqualMem(p, "PK\005\006", 4);
	failure("This must be disk 0");
	assertEqualInt(i2(p + 4), 0);
	failure("Central dir must start on disk 0");
	assertEqualInt(i2(p + 6), 0);
	failure("All central dir entries are on this disk");
	assertEqualInt(i2(p + 8), i2(p + 10));
	eocd = buff + i4(p + 12) + i4(p + 16);
	failure("no zip comment");
	assertEqualInt(i2(p + 20), 0);

	/* Get address of first entry in central directory. */
	central_header = p = buff + i4(buffend - 6);
	failure("Central file record at offset %d should begin with"
	    " PK\\001\\002 signature",
	    i4(buffend - 10));

	/* Verify file entry in central directory. */
	assertEqualMem(p, "PK\001\002", 4); /* Signature */
	assertEqualInt(i2(p + 4), 3 * 256 + zip_version); /* Version made by */
	assertEqualInt(i2(p + 6), zip_version); /* Version needed to extract */
	assertEqualInt(i2(p + 8), 8); /* Flags */
	assertEqualInt(i2(p + 10), zip_compression); /* Compression method */
	assertEqualInt(i2(p + 12), (tm->tm_hour * 2048) + (tm->tm_min * 32) + (tm->tm_sec / 2)); /* File time */
	assertEqualInt(i2(p + 14), ((tm->tm_year - 80) * 512) + ((tm->tm_mon + 1) * 32) + tm->tm_mday); /* File date */
	crc = bitcrc32(0, file_data, sizeof(file_data));
	assertEqualInt(i4(p + 16), crc); /* CRC-32 */
	/* assertEqualInt(i4(p + 20), sizeof(file_data)); */ /* Compressed size */
	assertEqualInt(i4(p + 24), sizeof(file_data)); /* Uncompressed size */
	assertEqualInt(i2(p + 28), strlen(file_name)); /* Pathname length */
	/* assertEqualInt(i2(p + 30), 28); */ /* Extra field length: See below */
	assertEqualInt(i2(p + 32), 0); /* File comment length */
	assertEqualInt(i2(p + 34), 0); /* Disk number start */
	assertEqualInt(i2(p + 36), 0); /* Internal file attrs */
	assertEqualInt(i4(p + 38) >> 16 & 01777, file_perm); /* External file attrs */
	assertEqualInt(i4(p + 42), 0); /* Offset of local header */
	assertEqualMem(p + 46, file_name, strlen(file_name)); /* Pathname */
	p = extension_start = central_header + 46 + strlen(file_name);
	extension_end = extension_start + i2(central_header + 30);

	assertEqualInt(i2(p), 0x5455);  /* 'UT' extension header */
	assertEqualInt(i2(p + 2), 5); /* 'UT' size */
	assertEqualInt(p[4], 1); /* 'UT' flags */
	assertEqualInt(i4(p + 5), t); /* 'UT' mtime */
	p += 4 + i2(p + 2);

	assertEqualInt(i2(p), 0x7875);  /* 'ux' extension header */
	assertEqualInt(i2(p + 2), 11); /* 'ux' size */
	/* TODO: verify 'ux' contents */
	p += 4 + i2(p + 2);

	/* Just in case: Report any extra extensions. */
	while (p < extension_end) {
		failure("Unexpected extension 0x%04X", i2(p));
		assert(0);
		p += 4 + i2(p + 2);
	}

	/* Should have run exactly to end of extra data. */
	assert(p == extension_end);

	assert(p == eocd);

	/* Regular EOCD immediately follows central directory. */
	assert(p == eocd_record);

	/* Verify local header of file entry. */
	p = local_header = buff;
	assertEqualMem(p, "PK\003\004", 4); /* Signature */
	assertEqualInt(i2(p + 4), zip_version); /* Version needed to extract */
	assertEqualInt(i2(p + 6), 8); /* Flags */
	assertEqualInt(i2(p + 8), zip_compression); /* Compression method */
	assertEqualInt(i2(p + 10), (tm->tm_hour * 2048) + (tm->tm_min * 32) + (tm->tm_sec / 2)); /* File time */
	assertEqualInt(i2(p + 12), ((tm->tm_year - 80) * 512) + ((tm->tm_mon + 1) * 32) + tm->tm_mday); /* File date */
	assertEqualInt(i4(p + 14), 0); /* CRC-32 */
	/* assertEqualInt(i4(p + 18), sizeof(file_data)); */ /* Compressed size */
	/* assertEqualInt(i4(p + 22), sizeof(file_data)); */ /* Uncompressed size not stored because we're using length-at-end. */
	assertEqualInt(i2(p + 26), strlen(file_name)); /* Pathname length */
<<<<<<< HEAD
	assertEqualInt(i2(p + 28), 36); /* Extra field length */
=======
	assertEqualInt(i2(p + 28), 37); /* Extra field length */
>>>>>>> f4fa644f
	assertEqualMem(p + 30, file_name, strlen(file_name)); /* Pathname */
	p = extension_start = local_header + 30 + strlen(file_name);
	extension_end = extension_start + i2(local_header + 28);

	assertEqualInt(i2(p), 0x5455);  /* 'UT' extension header */
	assertEqualInt(i2(p + 2), 5); /* size */
	assertEqualInt(p[4], 1); /* 'UT' flags */
	assertEqualInt(i4(p + 5), t); /* 'UT' mtime */
	p += 4 + i2(p + 2);

	assertEqualInt(i2(p), 0x7875);  /* 'ux' extension header */
	assertEqualInt(i2(p + 2), 11); /* size */
	assertEqualInt(p[4], 1); /* 'ux' version */
	assertEqualInt(p[5], 4); /* 'ux' uid size */
	assertEqualInt(i4(p + 6), file_uid); /* 'Ux' UID */
	assertEqualInt(p[10], 4); /* 'ux' gid size */
	assertEqualInt(i4(p + 11), file_gid); /* 'Ux' GID */
	p += 4 + i2(p + 2);

<<<<<<< HEAD
	assertEqualInt(i2(p), 0x414c); /* 'LA' experimental extension header */
	assertEqualInt(i2(p + 2), 8); /* size */
	assertEqualInt(i2(p + 4) >> 8, 3); /* system */
	assertEqualInt(i2(p + 6), 0); /* internal file attributes */
	assertEqualInt(i4(p + 8) >> 16 & 01777, file_perm); /* external file attributes */
=======
	assertEqualInt(i2(p), 0x6c65); /* 'el' experimental extension block */
	assertEqualInt(i2(p + 2), 9); /* size */
	assertEqualInt(p[4], 7); /* bitmap of fields in this block */
	assertEqualInt(i2(p + 5) >> 8, 3); /* System & version made by */
	assertEqualInt(i2(p + 7), 0); /* internal file attributes */
	assertEqualInt(i4(p + 9) >> 16 & 01777, file_perm); /* external file attributes */
>>>>>>> f4fa644f
	p += 4 + i2(p + 2);

	/* Just in case: Report any extra extensions. */
	while (p < extension_end) {
		failure("Unexpected extension 0x%04X", i2(p));
		assert(0);
		p += 4 + i2(p + 2);
	}

	/* Should have run exactly to end of extra data. */
	assert(p == extension_end);

	/* Data descriptor should follow compressed data. */
	while (p < central_header && memcmp(p, "PK\007\010", 4) != 0)
		++p;
	assertEqualMem(p, "PK\007\010", 4);
	assertEqualInt(i4(p + 4), crc); /* CRC-32 */
	/* assertEqualInt(i4(p + 8), ???); */ /* compressed size */
	assertEqualInt(i4(p + 12), sizeof(file_data)); /* uncompressed size */

	/* Central directory should immediately follow the only entry. */
	assert(p + 16 == central_header);

	free(buff);
}<|MERGE_RESOLUTION|>--- conflicted
+++ resolved
@@ -198,11 +198,7 @@
 	/* assertEqualInt(i4(p + 18), sizeof(file_data)); */ /* Compressed size */
 	/* assertEqualInt(i4(p + 22), sizeof(file_data)); */ /* Uncompressed size not stored because we're using length-at-end. */
 	assertEqualInt(i2(p + 26), strlen(file_name)); /* Pathname length */
-<<<<<<< HEAD
-	assertEqualInt(i2(p + 28), 36); /* Extra field length */
-=======
 	assertEqualInt(i2(p + 28), 37); /* Extra field length */
->>>>>>> f4fa644f
 	assertEqualMem(p + 30, file_name, strlen(file_name)); /* Pathname */
 	p = extension_start = local_header + 30 + strlen(file_name);
 	extension_end = extension_start + i2(local_header + 28);
@@ -222,20 +218,12 @@
 	assertEqualInt(i4(p + 11), file_gid); /* 'Ux' GID */
 	p += 4 + i2(p + 2);
 
-<<<<<<< HEAD
-	assertEqualInt(i2(p), 0x414c); /* 'LA' experimental extension header */
-	assertEqualInt(i2(p + 2), 8); /* size */
-	assertEqualInt(i2(p + 4) >> 8, 3); /* system */
-	assertEqualInt(i2(p + 6), 0); /* internal file attributes */
-	assertEqualInt(i4(p + 8) >> 16 & 01777, file_perm); /* external file attributes */
-=======
 	assertEqualInt(i2(p), 0x6c65); /* 'el' experimental extension block */
 	assertEqualInt(i2(p + 2), 9); /* size */
 	assertEqualInt(p[4], 7); /* bitmap of fields in this block */
 	assertEqualInt(i2(p + 5) >> 8, 3); /* System & version made by */
 	assertEqualInt(i2(p + 7), 0); /* internal file attributes */
 	assertEqualInt(i4(p + 9) >> 16 & 01777, file_perm); /* external file attributes */
->>>>>>> f4fa644f
 	p += 4 + i2(p + 2);
 
 	/* Just in case: Report any extra extensions. */
