/*-
* Copyright (c) 2003-2007 Tim Kientzle
* Copyright (c) 2011 Andres Mejia
* All rights reserved.
*
* Redistribution and use in source and binary forms, with or without
* modification, are permitted provided that the following conditions
* are met:
* 1. Redistributions of source code must retain the above copyright
*    notice, this list of conditions and the following disclaimer.
* 2. Redistributions in binary form must reproduce the above copyright
*    notice, this list of conditions and the following disclaimer in the
*    documentation and/or other materials provided with the distribution.
*
* THIS SOFTWARE IS PROVIDED BY THE AUTHOR(S) ``AS IS'' AND ANY EXPRESS OR
* IMPLIED WARRANTIES, INCLUDING, BUT NOT LIMITED TO, THE IMPLIED WARRANTIES
* OF MERCHANTABILITY AND FITNESS FOR A PARTICULAR PURPOSE ARE DISCLAIMED.
* IN NO EVENT SHALL THE AUTHOR(S) BE LIABLE FOR ANY DIRECT, INDIRECT,
* INCIDENTAL, SPECIAL, EXEMPLARY, OR CONSEQUENTIAL DAMAGES (INCLUDING, BUT
* NOT LIMITED TO, PROCUREMENT OF SUBSTITUTE GOODS OR SERVICES; LOSS OF USE,
* DATA, OR PROFITS; OR BUSINESS INTERRUPTION) HOWEVER CAUSED AND ON ANY
* THEORY OF LIABILITY, WHETHER IN CONTRACT, STRICT LIABILITY, OR TORT
* (INCLUDING NEGLIGENCE OR OTHERWISE) ARISING IN ANY WAY OUT OF THE USE OF
* THIS SOFTWARE, EVEN IF ADVISED OF THE POSSIBILITY OF SUCH DAMAGE.
*/

#include "archive_platform.h"

#ifdef HAVE_ERRNO_H
#include <errno.h>
#endif
#include <time.h>
#include <limits.h>
#ifdef HAVE_ZLIB_H
#include <zlib.h> /* crc32 */
#endif

#include "archive.h"
#ifndef HAVE_ZLIB_H
#include "archive_crc32.h"
#endif
#include "archive_endian.h"
#include "archive_entry.h"
#include "archive_entry_locale.h"
#include "archive_ppmd7_private.h"
#include "archive_private.h"
#include "archive_read_private.h"

/* RAR signature, also known as the mark header */
#define RAR_SIGNATURE "\x52\x61\x72\x21\x1A\x07\x00"

/* Header types */
#define MARK_HEAD    0x72
#define MAIN_HEAD    0x73
#define FILE_HEAD    0x74
#define COMM_HEAD    0x75
#define AV_HEAD      0x76
#define SUB_HEAD     0x77
#define PROTECT_HEAD 0x78
#define SIGN_HEAD    0x79
#define NEWSUB_HEAD  0x7a
#define ENDARC_HEAD  0x7b

/* Main Header Flags */
#define MHD_VOLUME       0x0001
#define MHD_COMMENT      0x0002
#define MHD_LOCK         0x0004
#define MHD_SOLID        0x0008
#define MHD_NEWNUMBERING 0x0010
#define MHD_AV           0x0020
#define MHD_PROTECT      0x0040
#define MHD_PASSWORD     0x0080
#define MHD_FIRSTVOLUME  0x0100
#define MHD_ENCRYPTVER   0x0200

/* Flags common to all headers */
#define HD_MARKDELETION     0x4000
#define HD_ADD_SIZE_PRESENT 0x8000

/* File Header Flags */
#define FHD_SPLIT_BEFORE 0x0001
#define FHD_SPLIT_AFTER  0x0002
#define FHD_PASSWORD     0x0004
#define FHD_COMMENT      0x0008
#define FHD_SOLID        0x0010
#define FHD_LARGE        0x0100
#define FHD_UNICODE      0x0200
#define FHD_SALT         0x0400
#define FHD_VERSION      0x0800
#define FHD_EXTTIME      0x1000
#define FHD_EXTFLAGS     0x2000

/* File dictionary sizes */
#define DICTIONARY_SIZE_64   0x00
#define DICTIONARY_SIZE_128  0x20
#define DICTIONARY_SIZE_256  0x40
#define DICTIONARY_SIZE_512  0x60
#define DICTIONARY_SIZE_1024 0x80
#define DICTIONARY_SIZE_2048 0xA0
#define DICTIONARY_SIZE_4096 0xC0
#define FILE_IS_DIRECTORY    0xE0
#define DICTIONARY_MASK      FILE_IS_DIRECTORY

/* OS Flags */
#define OS_MSDOS  0
#define OS_OS2    1
#define OS_WIN32  2
#define OS_UNIX   3
#define OS_MAC_OS 4
#define OS_BEOS   5

/* Compression Methods */
#define COMPRESS_METHOD_STORE   0x30
/* LZSS */
#define COMPRESS_METHOD_FASTEST 0x31
#define COMPRESS_METHOD_FAST    0x32
#define COMPRESS_METHOD_NORMAL  0x33
/* PPMd Variant H */
#define COMPRESS_METHOD_GOOD    0x34
#define COMPRESS_METHOD_BEST    0x35

#define CRC_POLYNOMIAL 0xEDB88320

#define NS_UNIT 10000000

#define DICTIONARY_MAX_SIZE 0x400000

#define MAINCODE_SIZE      299
#define OFFSETCODE_SIZE    60
#define LOWOFFSETCODE_SIZE 17
#define LENGTHCODE_SIZE    28
#define HUFFMAN_TABLE_SIZE \
  MAINCODE_SIZE + OFFSETCODE_SIZE + LOWOFFSETCODE_SIZE + LENGTHCODE_SIZE

#define MAX_SYMBOL_LENGTH 0xF
#define MAX_SYMBOLS       20

/*
 * Considering L1,L2 cache miss and a calling of write system-call,
 * the best size of the output buffer(uncompressed buffer) is 128K.
 * If the structure of extracting process is changed, this value
 * might be researched again.
 */
#define UNP_BUFFER_SIZE   (128 * 1024)

/* Define this here for non-Windows platforms */
#if !((defined(__WIN32__) || defined(_WIN32) || defined(__WIN32)) && !defined(__CYGWIN__))
#define FILE_ATTRIBUTE_DIRECTORY 0x10
#endif

/* Fields common to all headers */
struct rar_header
{
  char crc[2];
  char type;
  char flags[2];
  char size[2];
};

/* Fields common to all file headers */
struct rar_file_header
{
  char pack_size[4];
  char unp_size[4];
  char host_os;
  char file_crc[4];
  char file_time[4];
  char unp_ver;
  char method;
  char name_size[2];
  char file_attr[4];
};

struct huffman_tree_node
{
  int branches[2];
};

struct huffman_table_entry
{
  unsigned int length;
  int value;
};

struct huffman_code
{
  struct huffman_tree_node *tree;
  int numentries;
  int minlength;
  int maxlength;
  int tablesize;
  struct huffman_table_entry *table;
};

struct lzss
{
  unsigned char *window;
  int mask;
  int64_t position;
};

struct rar
{
  /* Entries from main RAR header */
  unsigned main_flags;
  unsigned long file_crc;
  char reserved1[2];
  char reserved2[4];
  char encryptver;

  /* File header entries */
  char compression_method;
  unsigned file_flags;
  int64_t packed_size;
  int64_t unp_size;
  time_t mtime;
  long mnsec;
  mode_t mode;
  char *filename;
  size_t filename_allocated;

  /* File header optional entries */
  char salt[8];
  time_t atime;
  long ansec;
  time_t ctime;
  long cnsec;
  time_t arctime;
  long arcnsec;

  /* Fields to help with tracking decompression of files. */
  int64_t bytes_unconsumed;
  int64_t bytes_remaining;
  int64_t bytes_uncopied;
  int64_t offset;
  int64_t offset_outgoing;
  char valid;
  unsigned int unp_offset;
  unsigned int unp_buffer_size;
  unsigned char *unp_buffer;
  unsigned int dictionary_size;
  char start_new_block;
  char entry_eof;
  unsigned long crc_calculated;
  int found_first_header;

  /* LZSS members */
  struct huffman_code maincode;
  struct huffman_code offsetcode;
  struct huffman_code lowoffsetcode;
  struct huffman_code lengthcode;
  unsigned char lengthtable[HUFFMAN_TABLE_SIZE];
  struct lzss lzss;
  char output_last_match;
  unsigned int lastlength;
  unsigned int lastoffset;
  unsigned int oldoffset[4];
  unsigned int lastlowoffset;
  unsigned int numlowoffsetrepeats;
  int64_t filterstart;
  char start_new_table;

  /* PPMd Variant H members */
  char ppmd_valid;
  char ppmd_eod;
  char is_ppmd_block;
  int ppmd_escape;
  CPpmd7 ppmd7_context;
  CPpmd7z_RangeDec range_dec;
  IByteIn bytein;

  /*
   * String conversion object.
   */
  int init_default_conversion;
  struct archive_string_conv *sconv_default;
  struct archive_string_conv *opt_sconv;
  struct archive_string_conv *sconv_utf8;
  struct archive_string_conv *sconv_utf16be;

  /*
   * Bit stream reader.
   */
  struct rar_br {
#define CACHE_TYPE	uint64_t
#define CACHE_BITS	(8 * sizeof(CACHE_TYPE))
    /* Cache buffer. */
    CACHE_TYPE		 cache_buffer;
    /* Indicates how many bits avail in cache_buffer. */
    int			 cache_avail;
    ssize_t		 avail_in;
    const unsigned char *next_in;
  } br;
};

static int archive_read_format_rar_bid(struct archive_read *, int);
static int archive_read_format_rar_options(struct archive_read *,
    const char *, const char *);
static int archive_read_format_rar_read_header(struct archive_read *,
    struct archive_entry *);
static int archive_read_format_rar_read_data(struct archive_read *,
    const void **, size_t *, int64_t *);
static int archive_read_format_rar_read_data_skip(struct archive_read *a);
static int archive_read_format_rar_cleanup(struct archive_read *);

/* Support functions */
static int read_header(struct archive_read *, struct archive_entry *, char);
static time_t get_time(int);
static int read_exttime(const char *, struct rar *, const char *);
static int read_symlink_stored(struct archive_read *, struct archive_entry *,
                               struct archive_string_conv *);
static int read_data_stored(struct archive_read *, const void **, size_t *,
                            int64_t *);
static int read_data_compressed(struct archive_read *, const void **, size_t *,
                          int64_t *);
static int rar_br_preparation(struct archive_read *, struct rar_br *);
static int parse_codes(struct archive_read *);
static void free_codes(struct archive_read *);
static int read_next_symbol(struct archive_read *, struct huffman_code *);
static int create_code(struct archive_read *, struct huffman_code *,
                        unsigned char *, int, char);
static int add_value(struct archive_read *, struct huffman_code *, int, int,
                     int);
static int new_node(struct huffman_code *);
static int make_table(struct archive_read *, struct huffman_code *);
static int make_table_recurse(struct archive_read *, struct huffman_code *, int,
                              struct huffman_table_entry *, int, int);
static int64_t expand(struct archive_read *, int64_t);
static int copy_from_lzss_window(struct archive_read *, const void **,
                                   int64_t, int);

/*
 * Bit stream reader.
 */
/* Check that the cache buffer has enough bits. */
#define rar_br_has(br, n) ((br)->cache_avail >= n)
/* Get compressed data by bit. */
#define rar_br_bits(br, n)        \
  (((uint32_t)((br)->cache_buffer >>    \
    ((br)->cache_avail - (n)))) & cache_masks[n])
#define rar_br_bits_forced(br, n)     \
  (((uint32_t)((br)->cache_buffer <<    \
    ((n) - (br)->cache_avail))) & cache_masks[n])
/* Read ahead to make sure the cache buffer has enough compressed data we
 * will use.
 *  True  : completed, there is enough data in the cache buffer.
 *  False : there is no data in the stream. */
#define rar_br_read_ahead(a, br, n) \
  ((rar_br_has(br, (n)) || rar_br_fillup(a, br)) || rar_br_has(br, (n)))
/* Notify how many bits we consumed. */
#define rar_br_consume(br, n) ((br)->cache_avail -= (n))
#define rar_br_consume_unalined_bits(br) ((br)->cache_avail &= ~7)

static const uint32_t cache_masks[] = {
  0x00000000, 0x00000001, 0x00000003, 0x00000007,
  0x0000000F, 0x0000001F, 0x0000003F, 0x0000007F,
  0x000000FF, 0x000001FF, 0x000003FF, 0x000007FF,
  0x00000FFF, 0x00001FFF, 0x00003FFF, 0x00007FFF,
  0x0000FFFF, 0x0001FFFF, 0x0003FFFF, 0x0007FFFF,
  0x000FFFFF, 0x001FFFFF, 0x003FFFFF, 0x007FFFFF,
  0x00FFFFFF, 0x01FFFFFF, 0x03FFFFFF, 0x07FFFFFF,
  0x0FFFFFFF, 0x1FFFFFFF, 0x3FFFFFFF, 0x7FFFFFFF,
  0xFFFFFFFF, 0xFFFFFFFF, 0xFFFFFFFF, 0xFFFFFFFF
};

/*
 * Shift away used bits in the cache data and fill it up with following bits.
 * Call this when cache buffer does not have enough bits you need.
 *
 * Returns 1 if the cache buffer is full.
 * Returns 0 if the cache buffer is not full; input buffer is empty.
 */
static int
rar_br_fillup(struct archive_read *a, struct rar_br *br)
{
  struct rar *rar = (struct rar *)(a->format->data);
  int n = CACHE_BITS - br->cache_avail;

  for (;;) {
    switch (n >> 3) {
    case 8:
      if (br->avail_in >= 8) {
        br->cache_buffer =
            ((uint64_t)br->next_in[0]) << 56 |
            ((uint64_t)br->next_in[1]) << 48 |
            ((uint64_t)br->next_in[2]) << 40 |
            ((uint64_t)br->next_in[3]) << 32 |
            ((uint32_t)br->next_in[4]) << 24 |
            ((uint32_t)br->next_in[5]) << 16 |
            ((uint32_t)br->next_in[6]) << 8 |
             (uint32_t)br->next_in[7];
        br->next_in += 8;
        br->avail_in -= 8;
        br->cache_avail += 8 * 8;
        rar->bytes_unconsumed += 8;
        rar->bytes_remaining -= 8;
        return (1);
      }
      break;
    case 7:
      if (br->avail_in >= 7) {
        br->cache_buffer =
           (br->cache_buffer << 56) |
            ((uint64_t)br->next_in[0]) << 48 |
            ((uint64_t)br->next_in[1]) << 40 |
            ((uint64_t)br->next_in[2]) << 32 |
            ((uint32_t)br->next_in[3]) << 24 |
            ((uint32_t)br->next_in[4]) << 16 |
            ((uint32_t)br->next_in[5]) << 8 |
             (uint32_t)br->next_in[6];
        br->next_in += 7;
        br->avail_in -= 7;
        br->cache_avail += 7 * 8;
        rar->bytes_unconsumed += 7;
        rar->bytes_remaining -= 7;
        return (1);
      }
      break;
    case 6:
      if (br->avail_in >= 6) {
        br->cache_buffer =
           (br->cache_buffer << 48) |
            ((uint64_t)br->next_in[0]) << 40 |
            ((uint64_t)br->next_in[1]) << 32 |
            ((uint32_t)br->next_in[2]) << 24 |
            ((uint32_t)br->next_in[3]) << 16 |
            ((uint32_t)br->next_in[4]) << 8 |
             (uint32_t)br->next_in[5];
        br->next_in += 6;
        br->avail_in -= 6;
        br->cache_avail += 6 * 8;
        rar->bytes_unconsumed += 6;
        rar->bytes_remaining -= 6;
        return (1);
      }
      break;
    case 0:
      /* We have enough compressed data in
       * the cache buffer.*/
      return (1);
    default:
      break;
    }
    if (br->avail_in <= 0) {

      if (rar->bytes_unconsumed > 0) {
        /* Consume as much as the decompressor
         * actually used. */
        __archive_read_consume(a, rar->bytes_unconsumed);
        rar->bytes_unconsumed = 0;
      }
      br->next_in = __archive_read_ahead(a, 1, &(br->avail_in));
      if (br->next_in == NULL)
        return (0);
      if (br->avail_in > rar->bytes_remaining)
        br->avail_in = (ssize_t)rar->bytes_remaining;
      if (br->avail_in == 0)
        return (0);
    }
    br->cache_buffer =
       (br->cache_buffer << 8) | *br->next_in++;
    br->avail_in--;
    br->cache_avail += 8;
    n -= 8;
    rar->bytes_unconsumed++;
    rar->bytes_remaining--;
  }
}

static int
rar_br_preparation(struct archive_read *a, struct rar_br *br)
{
  struct rar *rar = (struct rar *)(a->format->data);

  if (rar->bytes_remaining > 0) {
    br->next_in = __archive_read_ahead(a, 1, &(br->avail_in));
    if (br->next_in == NULL) {
      archive_set_error(&a->archive,
          ARCHIVE_ERRNO_FILE_FORMAT,
          "Truncated RAR file data");
      return (ARCHIVE_FATAL);
    }
    if (br->avail_in > rar->bytes_remaining)
      br->avail_in = (ssize_t)rar->bytes_remaining;
    if (br->cache_avail == 0)
      (void)rar_br_fillup(a, br);
  }
  return (ARCHIVE_OK);
}

/* Find last bit set */
static inline int
rar_fls(unsigned int word)
{
  word |= (word >>  1);
  word |= (word >>  2);
  word |= (word >>  4);
  word |= (word >>  8);
  word |= (word >> 16);
  return word - (word >> 1);
}

/* LZSS functions */
static inline int64_t
lzss_position(struct lzss *lzss)
{
  return lzss->position;
}

static inline int
lzss_mask(struct lzss *lzss)
{
  return lzss->mask;
}

static inline int
lzss_size(struct lzss *lzss)
{
  return lzss->mask + 1;
}

static inline int
lzss_offset_for_position(struct lzss *lzss, int64_t pos)
{
  return (int)(pos & lzss->mask);
}

static inline unsigned char *
lzss_pointer_for_position(struct lzss *lzss, int64_t pos)
{
  return &lzss->window[lzss_offset_for_position(lzss, pos)];
}

static inline int
lzss_current_offset(struct lzss *lzss)
{
  return lzss_offset_for_position(lzss, lzss->position);
}

static inline uint8_t *
lzss_current_pointer(struct lzss *lzss)
{
  return lzss_pointer_for_position(lzss, lzss->position);
}

static inline void
lzss_emit_literal(struct rar *rar, uint8_t literal)
{
  *lzss_current_pointer(&rar->lzss) = literal;
  rar->lzss.position++;
}

static inline void
lzss_emit_match(struct rar *rar, int offset, int length)
{
  int dstoffs = lzss_current_offset(&rar->lzss);
  int srcoffs = (dstoffs - offset) & lzss_mask(&rar->lzss);
  int l, li, remaining;
  unsigned char *d, *s;

  remaining = length;
  while (remaining > 0) {
    l = remaining;
    if (dstoffs > srcoffs) {
      if (l > lzss_size(&rar->lzss) - dstoffs)
        l = lzss_size(&rar->lzss) - dstoffs;
    } else {
      if (l > lzss_size(&rar->lzss) - srcoffs)
        l = lzss_size(&rar->lzss) - srcoffs;
    }
    d = &(rar->lzss.window[dstoffs]);
    s = &(rar->lzss.window[srcoffs]);
    if ((dstoffs + l < srcoffs) || (srcoffs + l < dstoffs))
      memcpy(d, s, l);
    else {
      for (li = 0; li < l; li++)
        d[li] = s[li];
    }
    remaining -= l;
    dstoffs = (dstoffs + l) & lzss_mask(&(rar->lzss));
    srcoffs = (srcoffs + l) & lzss_mask(&(rar->lzss));
  }
  rar->lzss.position += length;
}

static void *
ppmd_alloc(void *p, size_t size)
{
  (void)p;
  return malloc(size);
}
static void
ppmd_free(void *p, void *address)
{
  (void)p;
  free(address);
}
static ISzAlloc g_szalloc = { ppmd_alloc, ppmd_free };

static Byte
ppmd_read(void *p)
{
  struct archive_read *a = ((IByteIn*)p)->a;
  struct rar *rar = (struct rar *)(a->format->data);
  struct rar_br *br = &(rar->br);
  Byte b;
  if (!rar_br_read_ahead(a, br, 8))
  {
    archive_set_error(&a->archive, ARCHIVE_ERRNO_FILE_FORMAT,
                      "Truncated RAR file data");
    rar->valid = 0;
    return 0;
  }
  b = rar_br_bits(br, 8);
  rar_br_consume(br, 8);
  return b;
}

int
archive_read_support_format_rar(struct archive *_a)
{
  struct archive_read *a = (struct archive_read *)_a;
  struct rar *rar;
  int r;

  archive_check_magic(_a, ARCHIVE_READ_MAGIC, ARCHIVE_STATE_NEW,
                      "archive_read_support_format_rar");

  rar = (struct rar *)malloc(sizeof(*rar));
  if (rar == NULL)
  {
    archive_set_error(&a->archive, ENOMEM, "Can't allocate rar data");
    return (ARCHIVE_FATAL);
  }
  memset(rar, 0, sizeof(*rar));

  r = __archive_read_register_format(a,
                                     rar,
                                     "rar",
                                     archive_read_format_rar_bid,
                                     archive_read_format_rar_options,
                                     archive_read_format_rar_read_header,
                                     archive_read_format_rar_read_data,
                                     archive_read_format_rar_read_data_skip,
                                     archive_read_format_rar_cleanup);

  if (r != ARCHIVE_OK)
    free(rar);
  return (r);
}

static int
archive_read_format_rar_bid(struct archive_read *a, int best_bid)
{
  const char *p;

  /* If there's already a bid > 30, we'll never win. */
  if (best_bid > 30)
	  return (-1);

  if ((p = __archive_read_ahead(a, 7, NULL)) == NULL)
    return (-1);

  if (memcmp(p, RAR_SIGNATURE, 7) == 0)
    return (30);

  if ((p[0] == 'M' && p[1] == 'Z') || memcmp(p, "\x7F\x45LF", 4) == 0) {
    /* This is a PE file */
    ssize_t offset = 0x10000;
    ssize_t window = 4096;
    ssize_t bytes_avail;
    while (offset + window <= (1024 * 128)) {
      const char *buff = __archive_read_ahead(a, offset + window, &bytes_avail);
      if (buff == NULL) {
        /* Remaining bytes are less than window. */
        window >>= 1;
        if (window < 0x40)
          return (0);
        continue;
      }
      p = buff + offset;
      while (p + 7 < buff + bytes_avail) {
        if (memcmp(p, RAR_SIGNATURE, 7) == 0)
          return (30);
        p += 0x10;
      }
      offset = p - buff;
    }
  }
  return (0);
}

static int
skip_sfx(struct archive_read *a)
{
  const void *h;
  const char *p, *q;
  size_t skip, total;
  ssize_t bytes, window;

  total = 0;
  window = 4096;
  while (total + window <= (1024 * 128)) {
    h = __archive_read_ahead(a, window, &bytes);
    if (h == NULL) {
      /* Remaining bytes are less than window. */
      window >>= 1;
      if (window < 0x40)
      	goto fatal;
      continue;
    }
    if (bytes < 0x40)
      goto fatal;
    p = h;
    q = p + bytes;

    /*
     * Scan ahead until we find something that looks
     * like the RAR header.
     */
    while (p + 7 < q) {
      if (memcmp(p, RAR_SIGNATURE, 7) == 0) {
      	skip = p - (const char *)h;
      	__archive_read_consume(a, skip);
      	return (ARCHIVE_OK);
      }
      p += 0x10;
    }
    skip = p - (const char *)h;
    __archive_read_consume(a, skip);
	total += skip;
  }
fatal:
  archive_set_error(&a->archive, ARCHIVE_ERRNO_FILE_FORMAT,
      "Couldn't find out RAR header");
  return (ARCHIVE_FATAL);
}

static int
archive_read_format_rar_options(struct archive_read *a,
    const char *key, const char *val)
{
  struct rar *rar;
  int ret = ARCHIVE_FAILED;
        
  rar = (struct rar *)(a->format->data);
  if (strcmp(key, "hdrcharset")  == 0) {
    if (val == NULL || val[0] == 0)
      archive_set_error(&a->archive, ARCHIVE_ERRNO_MISC,
          "rar: hdrcharset option needs a character-set name");
    else {
      rar->opt_sconv =
          archive_string_conversion_from_charset(
              &a->archive, val, 0);
      if (rar->opt_sconv != NULL)
        ret = ARCHIVE_OK;
      else
        ret = ARCHIVE_FATAL;
    }
    return (ret);
  }

  /* Note: The "warn" return is just to inform the options
   * supervisor that we didn't handle it.  It will generate
   * a suitable error if no one used this option. */
  return (ARCHIVE_WARN);
}

static int
archive_read_format_rar_read_header(struct archive_read *a,
                                    struct archive_entry *entry)
{
  const void *h;
  const char *p;
  struct rar *rar;
  size_t skip;
  char head_type;
  int ret;
  unsigned flags;

  a->archive.archive_format = ARCHIVE_FORMAT_RAR;
  if (a->archive.archive_format_name == NULL)
    a->archive.archive_format_name = "RAR";

  rar = (struct rar *)(a->format->data);

  /* RAR files can be generated without EOF headers, so return ARCHIVE_EOF if
  * this fails.
  */
  if ((h = __archive_read_ahead(a, 7, NULL)) == NULL)
    return (ARCHIVE_EOF);

  p = h;
  if (rar->found_first_header == 0 &&
     ((p[0] == 'M' && p[1] == 'Z') || memcmp(p, "\x7F\x45LF", 4) == 0)) {
    /* This is an executable ? Must be self-extracting... */
    ret = skip_sfx(a);
    if (ret < ARCHIVE_WARN)
      return (ret);
  }
  rar->found_first_header = 1;

  while (1)
  {
    unsigned long crc32_val;

    if ((h = __archive_read_ahead(a, 7, NULL)) == NULL)
      return (ARCHIVE_FATAL);
    p = h;

    head_type = p[2];
    switch(head_type)
    {
    case MARK_HEAD:
      if (memcmp(p, RAR_SIGNATURE, 7) != 0) {
        archive_set_error(&a->archive, ARCHIVE_ERRNO_FILE_FORMAT,
          "Invalid marker header");
        return (ARCHIVE_FATAL);
      }
      __archive_read_consume(a, 7);
      break;

    case MAIN_HEAD:
      rar->main_flags = archive_le16dec(p + 3);
      skip = archive_le16dec(p + 5);
      if (skip < 7 + sizeof(rar->reserved1) + sizeof(rar->reserved2)) {
        archive_set_error(&a->archive, ARCHIVE_ERRNO_FILE_FORMAT,
          "Invalid header size");
        return (ARCHIVE_FATAL);
      }
      if ((h = __archive_read_ahead(a, skip, NULL)) == NULL)
        return (ARCHIVE_FATAL);
      p = h;
      memcpy(rar->reserved1, p + 7, sizeof(rar->reserved1));
      memcpy(rar->reserved2, p + 7 + sizeof(rar->reserved1),
             sizeof(rar->reserved2));
      if (rar->main_flags & MHD_ENCRYPTVER) {
        if (skip < 7 + sizeof(rar->reserved1) + sizeof(rar->reserved2)+1) {
          archive_set_error(&a->archive, ARCHIVE_ERRNO_FILE_FORMAT,
            "Invalid header size");
          return (ARCHIVE_FATAL);
        }
        rar->encryptver = *(p + 7 + sizeof(rar->reserved1) +
                            sizeof(rar->reserved2));
      }

      if (rar->main_flags & MHD_VOLUME ||
          rar->main_flags & MHD_FIRSTVOLUME)
      {
        archive_set_error(&a->archive, ARCHIVE_ERRNO_FILE_FORMAT,
                          "RAR volume support unavailable.");
        return (ARCHIVE_FATAL);
      }
      if (rar->main_flags & MHD_PASSWORD)
      {
        archive_set_error(&a->archive, ARCHIVE_ERRNO_FILE_FORMAT,
                          "RAR encryption support unavailable.");
        return (ARCHIVE_FATAL);
      }

      crc32_val = crc32(0, (const unsigned char *)p + 2, skip - 2);
      if ((crc32_val & 0xffff) != archive_le16dec(p)) {
        archive_set_error(&a->archive, ARCHIVE_ERRNO_FILE_FORMAT,
          "Header CRC error");
        return (ARCHIVE_FATAL);
      }
      __archive_read_consume(a, skip);
      break;

    case FILE_HEAD:
      return read_header(a, entry, head_type);

    case COMM_HEAD:
    case AV_HEAD:
    case SUB_HEAD:
    case PROTECT_HEAD:
    case SIGN_HEAD:
      flags = archive_le16dec(p + 3);
      skip = archive_le16dec(p + 5);
      if (skip < 7) {
        archive_set_error(&a->archive, ARCHIVE_ERRNO_FILE_FORMAT,
          "Invalid header size");
        return (ARCHIVE_FATAL);
      }
      if (skip > 7) {
        if ((h = __archive_read_ahead(a, skip, NULL)) == NULL)
          return (ARCHIVE_FATAL);
        p = h;
      }
      if (flags & HD_ADD_SIZE_PRESENT)
      {
        if (skip < 7 + 4) {
          archive_set_error(&a->archive, ARCHIVE_ERRNO_FILE_FORMAT,
            "Invalid header size");
          return (ARCHIVE_FATAL);
        }
        skip += archive_le32dec(p + 7);
        if ((h = __archive_read_ahead(a, skip, NULL)) == NULL)
          return (ARCHIVE_FATAL);
        p = h;
      }

      crc32_val = crc32(0, (const unsigned char *)p + 2, skip - 2);
      if ((crc32_val & 0xffff) != archive_le16dec(p)) {
        archive_set_error(&a->archive, ARCHIVE_ERRNO_FILE_FORMAT,
          "Header CRC error");
        return (ARCHIVE_FATAL);
      }
      __archive_read_consume(a, skip);
      break;

    case NEWSUB_HEAD:
      if ((ret = read_header(a, entry, head_type)) < ARCHIVE_WARN)
        return ret;
      break;

    case ENDARC_HEAD:
      return (ARCHIVE_EOF);

    default:
      archive_set_error(&a->archive,  ARCHIVE_ERRNO_FILE_FORMAT,
                        "Bad RAR file");
      return (ARCHIVE_FATAL);
    }
  }
}

static int
archive_read_format_rar_read_data(struct archive_read *a, const void **buff,
                                  size_t *size, int64_t *offset)
{
  struct rar *rar = (struct rar *)(a->format->data);
  int ret;

  if (rar->bytes_unconsumed > 0) {
      /* Consume as much as the decompressor actually used. */
      __archive_read_consume(a, rar->bytes_unconsumed);
      rar->bytes_unconsumed = 0;
  }

  if (rar->entry_eof) {
    *buff = NULL;
    *size = 0;
    *offset = rar->offset;
    return (ARCHIVE_EOF);
  }

  switch (rar->compression_method)
  {
  case COMPRESS_METHOD_STORE:
    ret = read_data_stored(a, buff, size, offset);
    break; 

  case COMPRESS_METHOD_FASTEST:
  case COMPRESS_METHOD_FAST:
  case COMPRESS_METHOD_NORMAL:
  case COMPRESS_METHOD_GOOD:
  case COMPRESS_METHOD_BEST:
    ret = read_data_compressed(a, buff, size, offset);
    if (ret != ARCHIVE_OK && ret != ARCHIVE_WARN)
      __archive_ppmd7_functions.Ppmd7_Free(&rar->ppmd7_context, &g_szalloc);
    break; 

  default:
    archive_set_error(&a->archive, ARCHIVE_ERRNO_FILE_FORMAT,
                      "Unsupported compression method for RAR file.");
    ret = ARCHIVE_FATAL;
    break; 
  }
  return (ret);
}

static int
archive_read_format_rar_read_data_skip(struct archive_read *a)
{
  struct rar *rar;
  int64_t bytes_skipped;

  rar = (struct rar *)(a->format->data);

  if (rar->bytes_unconsumed > 0) {
      /* Consume as much as the decompressor actually used. */
      __archive_read_consume(a, rar->bytes_unconsumed);
      rar->bytes_unconsumed = 0;
  }

  if (rar->bytes_remaining > 0) {
    bytes_skipped = __archive_read_consume(a, rar->bytes_remaining);
    if (bytes_skipped < 0)
      return (ARCHIVE_FATAL);
  }
  return (ARCHIVE_OK);
}

static int
archive_read_format_rar_cleanup(struct archive_read *a)
{
  struct rar *rar;

  rar = (struct rar *)(a->format->data);
  free_codes(a);
  free(rar->filename);
  free(rar->unp_buffer);
  free(rar->lzss.window);
  __archive_ppmd7_functions.Ppmd7_Free(&rar->ppmd7_context, &g_szalloc);
  free(rar);
  (a->format->data) = NULL;
  return (ARCHIVE_OK);
}

static int
read_header(struct archive_read *a, struct archive_entry *entry,
            char head_type)
{
  const void *h;
  const char *p, *endp;
  struct rar *rar;
  struct rar_header rar_header;
  struct rar_file_header file_header;
  int64_t header_size;
  unsigned filename_size, end;
  char *filename;
  char *strp;
  char packed_size[8];
  char unp_size[8];
  int ttime;
  struct archive_string_conv *sconv, *fn_sconv;
  unsigned long crc32_val;
  int ret = (ARCHIVE_OK), ret2;

  rar = (struct rar *)(a->format->data);

  /* Setup a string conversion object for non-rar-unicode filenames. */
  sconv = rar->opt_sconv;
  if (sconv == NULL) {
    if (!rar->init_default_conversion) {
      rar->sconv_default =
          archive_string_default_conversion_for_read(
            &(a->archive));
      rar->init_default_conversion = 1;
    }
    sconv = rar->sconv_default;
  }


  if ((h = __archive_read_ahead(a, 7, NULL)) == NULL)
    return (ARCHIVE_FATAL);
  p = h;
  memcpy(&rar_header, p, sizeof(rar_header));
  rar->file_flags = archive_le16dec(rar_header.flags);
  header_size = archive_le16dec(rar_header.size);
  if (header_size < (int64_t)sizeof(file_header) + 7) {
    archive_set_error(&a->archive, ARCHIVE_ERRNO_FILE_FORMAT,
      "Invalid header size");
    return (ARCHIVE_FATAL);
  }
  crc32_val = crc32(0, (const unsigned char *)p + 2, 7 - 2);
  __archive_read_consume(a, 7);

  if (!(rar->file_flags & FHD_SOLID))
  {
    rar->compression_method = 0;
    rar->packed_size = 0;
    rar->unp_size = 0;
    rar->mtime = 0;
    rar->ctime = 0;
    rar->atime = 0;
    rar->arctime = 0;
    rar->mode = 0;
    memset(&rar->salt, 0, sizeof(rar->salt));
    rar->atime = 0;
    rar->ansec = 0;
    rar->ctime = 0;
    rar->cnsec = 0;
    rar->mtime = 0;
    rar->mnsec = 0;
    rar->arctime = 0;
    rar->arcnsec = 0;
  }
  else
  {
    archive_set_error(&a->archive, ARCHIVE_ERRNO_FILE_FORMAT,
                      "RAR solid archive support unavailable.");
    return (ARCHIVE_FATAL);
  }

  if ((h = __archive_read_ahead(a, (size_t)header_size - 7, NULL)) == NULL)
    return (ARCHIVE_FATAL);

  /* File Header CRC check. */
  crc32_val = crc32(crc32_val, h, (unsigned)(header_size - 7));
  if ((crc32_val & 0xffff) != archive_le16dec(rar_header.crc)) {
    archive_set_error(&a->archive, ARCHIVE_ERRNO_FILE_FORMAT,
      "Header CRC error");
    return (ARCHIVE_FATAL);
  }
  /* If no CRC error, Go on parsing File Header. */
  p = h;
  endp = p + header_size - 7;
  memcpy(&file_header, p, sizeof(file_header));
  p += sizeof(file_header);

  rar->compression_method = file_header.method;

  ttime = archive_le32dec(file_header.file_time);
  rar->mtime = get_time(ttime);

  rar->file_crc = archive_le32dec(file_header.file_crc);

  if (rar->file_flags & FHD_PASSWORD)
  {
    archive_set_error(&a->archive, ARCHIVE_ERRNO_FILE_FORMAT,
                      "RAR encryption support unavailable.");
    return (ARCHIVE_FATAL);
  }

  if (rar->file_flags & FHD_LARGE)
  {
    memcpy(packed_size, file_header.pack_size, 4);
    memcpy(packed_size + 4, p, 4); /* High pack size */
    p += 4;
    memcpy(unp_size, file_header.unp_size, 4);
    memcpy(unp_size + 4, p, 4); /* High unpack size */
    p += 4;
    rar->packed_size = archive_le64dec(&packed_size);
    rar->unp_size = archive_le64dec(&unp_size);
  }
  else
  {
    rar->packed_size = archive_le32dec(file_header.pack_size);
    rar->unp_size = archive_le32dec(file_header.unp_size);
  }

  if (rar->packed_size < 0 || rar->unp_size < 0)
  {
    archive_set_error(&a->archive, ARCHIVE_ERRNO_FILE_FORMAT,
                      "Invalid sizes specified.");
    return (ARCHIVE_FATAL);
  }

  /* TODO: RARv3 subblocks contain comments. For now the complete block is
   * consumed at the end.
   */
  if (head_type == NEWSUB_HEAD) {
    size_t distance = p - (const char *)h;
    header_size += rar->packed_size;
    /* Make sure we have the extended data. */
    if ((h = __archive_read_ahead(a, (size_t)header_size - 7, NULL)) == NULL)
        return (ARCHIVE_FATAL);
    p = h;
    endp = p + header_size - 7;
    p += distance;
  }

  filename_size = archive_le16dec(file_header.name_size);
  if (p + filename_size > endp) {
    archive_set_error(&a->archive, ARCHIVE_ERRNO_FILE_FORMAT,
      "Invalid filename size");
    return (ARCHIVE_FATAL);
  }
  if (rar->filename_allocated < filename_size * 2 + 2) {
<<<<<<< HEAD
    rar->filename = realloc(rar->filename, filename_size * 2 + 2);
    if (rar->filename == NULL) {
=======
    char *newptr;
    size_t newsize = filename_size * 2 + 2;
    newptr = realloc(rar->filename, newsize);
    if (newptr == NULL) {
>>>>>>> f079aadc
      archive_set_error(&a->archive, ENOMEM,
                        "Couldn't allocate memory.");
      return (ARCHIVE_FATAL);
    }
    rar->filename = newptr;
    rar->filename_allocated = newsize;
  }
  filename = rar->filename;
  memcpy(filename, p, filename_size);
  filename[filename_size] = '\0';
  if (rar->file_flags & FHD_UNICODE)
  {
    if (filename_size != strlen(filename))
    {
      unsigned char highbyte, flagbits, flagbyte, offset;
      unsigned fn_end;

      end = filename_size;
      fn_end = filename_size * 2;
      filename_size = 0;
      offset = strlen(filename) + 1;
      highbyte = *(p + offset++);
      flagbits = 0;
      flagbyte = 0;
      while (offset < end && filename_size < fn_end)
      {
        if (!flagbits)
        {
          flagbyte = *(p + offset++);
          flagbits = 8;
        }
	
        flagbits -= 2;
        switch((flagbyte >> flagbits) & 3)
        {
          case 0:
            filename[filename_size++] = '\0';
            filename[filename_size++] = *(p + offset++);
            break;
          case 1:
            filename[filename_size++] = highbyte;
            filename[filename_size++] = *(p + offset++);
            break;
          case 2:
            filename[filename_size++] = *(p + offset + 1);
            filename[filename_size++] = *(p + offset);
            offset += 2;
            break;
          case 3:
          {
            char extra, high;
            uint8_t length = *(p + offset++);

            if (length & 0x80) {
              extra = *(p + offset++);
              high = (char)highbyte;
            } else
              extra = high = 0;
            length = (length & 0x7f) + 2;
            while (length && filename_size < fn_end) {
              unsigned cp = filename_size >> 1;
              filename[filename_size++] = high;
              filename[filename_size++] = p[cp] + extra;
              length--;
            }
          }
          break;
        }
      }
      if (filename_size > fn_end) {
        archive_set_error(&a->archive, ARCHIVE_ERRNO_FILE_FORMAT,
          "Invalid filename");
        return (ARCHIVE_FATAL);
      }
      filename[filename_size++] = '\0';
      filename[filename_size++] = '\0';

      /* Decoded unicode form is UTF-16BE, so we have to update a string
       * conversion object for it. */
      if (rar->sconv_utf16be == NULL) {
        rar->sconv_utf16be = archive_string_conversion_from_charset(
           &a->archive, "UTF-16BE", 1);
        if (rar->sconv_utf16be == NULL)
          return (ARCHIVE_FATAL);
      }
      fn_sconv = rar->sconv_utf16be;

      strp = filename;
      while (memcmp(strp, "\x00\x00", 2))
      {
        if (!memcmp(strp, "\x00\\", 2))
          *(strp + 1) = '/';
        strp += 2;
      }
      p += offset;
    } else {
      /*
       * If FHD_UNICODE is set but no unicode data, this file name form
       * is UTF-8, so we have to update a string conversion object for
       * it accordingly.
       */
      if (rar->sconv_utf8 == NULL) {
        rar->sconv_utf8 = archive_string_conversion_from_charset(
           &a->archive, "UTF-8", 1);
        if (rar->sconv_utf8 == NULL)
          return (ARCHIVE_FATAL);
      }
      fn_sconv = rar->sconv_utf8;
      while ((strp = strchr(filename, '\\')) != NULL)
        *strp = '/';
      p += filename_size;
    }
  }
  else
  {
    fn_sconv = sconv;
    while ((strp = strchr(filename, '\\')) != NULL)
      *strp = '/';
    p += filename_size;
  }

  if (rar->file_flags & FHD_SALT)
  {
    if (p + 8 > endp) {
      archive_set_error(&a->archive, ARCHIVE_ERRNO_FILE_FORMAT,
        "Invalid header size");
      return (ARCHIVE_FATAL);
    }
    memcpy(rar->salt, p, 8);
    p += 8;
  }

  if (rar->file_flags & FHD_EXTTIME) {
    if (read_exttime(p, rar, endp) < 0) {
      archive_set_error(&a->archive, ARCHIVE_ERRNO_FILE_FORMAT,
        "Invalid header size");
      return (ARCHIVE_FATAL);
    }
  }

  __archive_read_consume(a, header_size - 7);

  switch(file_header.host_os)
  {
  case OS_MSDOS:
  case OS_OS2:
  case OS_WIN32:
    rar->mode = archive_le32dec(file_header.file_attr);
    if (rar->mode & FILE_ATTRIBUTE_DIRECTORY)
      rar->mode = AE_IFDIR | S_IXUSR | S_IXGRP | S_IXOTH;
    else
      rar->mode = AE_IFREG;
    rar->mode |= S_IRUSR | S_IWUSR | S_IRGRP | S_IROTH;
    break;

  case OS_UNIX:
  case OS_MAC_OS:
  case OS_BEOS:
    rar->mode = archive_le32dec(file_header.file_attr);
    break;

  default:
    archive_set_error(&a->archive, ARCHIVE_ERRNO_FILE_FORMAT,
                      "Unknown file attributes from RAR file's host OS");
    return (ARCHIVE_FATAL);
  }

  rar->bytes_remaining = rar->packed_size;
  rar->bytes_uncopied = rar->bytes_unconsumed = 0;
  rar->lzss.position = rar->offset = 0;
  rar->dictionary_size = 0;
  rar->offset_outgoing = 0;
  rar->br.cache_avail = 0;
  rar->br.avail_in = 0;
  rar->crc_calculated = 0;
  rar->entry_eof = 0;
  rar->valid = 1;
  rar->is_ppmd_block = 0;
  rar->start_new_table = 1;
  free(rar->unp_buffer);
  rar->unp_buffer = NULL;
  rar->unp_offset = 0;
  rar->unp_buffer_size = UNP_BUFFER_SIZE;
  memset(rar->lengthtable, 0, sizeof(rar->lengthtable));
  __archive_ppmd7_functions.Ppmd7_Free(&rar->ppmd7_context, &g_szalloc);
  rar->ppmd_valid = rar->ppmd_eod = 0;

  /* Don't set any archive entries for non-file header types */
  if (head_type == NEWSUB_HEAD)
    return ret;

  archive_entry_set_mtime(entry, rar->mtime, rar->mnsec);
  archive_entry_set_ctime(entry, rar->ctime, rar->cnsec);
  archive_entry_set_atime(entry, rar->atime, rar->ansec);
  archive_entry_set_size(entry, rar->unp_size);
  archive_entry_set_mode(entry, rar->mode);

  if (archive_entry_copy_pathname_l(entry, filename, filename_size, fn_sconv))
  {
    if (errno == ENOMEM)
    {
      archive_set_error(&a->archive, ENOMEM,
                        "Can't allocate memory for Pathname");
      return (ARCHIVE_FATAL);
    }
    archive_set_error(&a->archive, ARCHIVE_ERRNO_FILE_FORMAT,
                      "Pathname cannot be converted from %s to current locale.",
                      archive_string_conversion_charset_name(fn_sconv));
    ret = (ARCHIVE_WARN);
  }

  if (((rar->mode) & AE_IFMT) == AE_IFLNK)
  {
    /* Make sure a symbolic-link file does not have its body. */
    rar->bytes_remaining = 0;
    archive_entry_set_size(entry, 0);

    /* Read a symbolic-link name. */
    if ((ret2 = read_symlink_stored(a, entry, sconv)) < (ARCHIVE_WARN))
      return ret2;
    if (ret > ret2)
      ret = ret2;
  }

  if (rar->bytes_remaining == 0)
    rar->entry_eof = 1;

  return ret;
}

static time_t
get_time(int ttime)
{
  struct tm tm;
  tm.tm_sec = 2 * (ttime & 0x1f);
  tm.tm_min = (ttime >> 5) & 0x3f;
  tm.tm_hour = (ttime >> 11) & 0x1f;
  tm.tm_mday = (ttime >> 16) & 0x1f;
  tm.tm_mon = ((ttime >> 21) & 0x0f) - 1;
  tm.tm_year = ((ttime >> 25) & 0x7f) + 80;
  tm.tm_isdst = -1;
  return mktime(&tm);
}

static int
read_exttime(const char *p, struct rar *rar, const char *endp)
{
  unsigned rmode, flags, rem, j, count;
  int ttime, i;
  struct tm *tm;
  time_t t;
  long nsec;

  if (p + 2 > endp)
    return (-1);
  flags = archive_le16dec(p);
  p += 2;

  for (i = 3; i >= 0; i--)
  {
    t = 0;
    if (i == 3)
      t = rar->mtime;
    rmode = flags >> i * 4;
    if (rmode & 8)
    {
      if (!t)
      {
        if (p + 4 > endp)
          return (-1);
        ttime = archive_le32dec(p);
        t = get_time(ttime);
        p += 4;
      }
      rem = 0;
      count = rmode & 3;
      if (p + count > endp)
        return (-1);
      for (j = 0; j < count; j++)
      {
        rem = ((*p) << 16) | (rem >> 8);
        p++;
      }
      tm = localtime(&t);
      nsec = tm->tm_sec + rem / NS_UNIT;
      if (rmode & 4)
      {
        tm->tm_sec++;
        t = mktime(tm);
      }
      if (i == 3)
      {
        rar->mtime = t;
        rar->mnsec = nsec;
      }
      else if (i == 2)
      {
        rar->ctime = t;
        rar->cnsec = nsec;
      }
      else if (i == 1)
      {
        rar->atime = t;
        rar->ansec = nsec;
      }
      else
      {
        rar->arctime = t;
        rar->arcnsec = nsec;
      }
    }
  }
  return (0);
}

static int
read_symlink_stored(struct archive_read *a, struct archive_entry *entry,
                    struct archive_string_conv *sconv)
{
  const void *h;
  const char *p;
  struct rar *rar;
  int ret = (ARCHIVE_OK);

  rar = (struct rar *)(a->format->data);
  if ((h = __archive_read_ahead(a, (size_t)rar->packed_size, NULL)) == NULL)
    return (ARCHIVE_FATAL);
  p = h;

  if (archive_entry_copy_symlink_l(entry,
      p, (size_t)rar->packed_size, sconv))
  {
    if (errno == ENOMEM)
    {
      archive_set_error(&a->archive, ENOMEM,
                        "Can't allocate memory for link");
      return (ARCHIVE_FATAL);
    }
    archive_set_error(&a->archive, ARCHIVE_ERRNO_FILE_FORMAT,
                      "link cannot be converted from %s to current locale.",
                      archive_string_conversion_charset_name(sconv));
    ret = (ARCHIVE_WARN);
  }
  __archive_read_consume(a, rar->packed_size);
  return ret;
}

static int
read_data_stored(struct archive_read *a, const void **buff, size_t *size,
                 int64_t *offset)
{
  struct rar *rar;
  ssize_t bytes_avail;

  rar = (struct rar *)(a->format->data);
  if (rar->bytes_remaining == 0)
  {
    *buff = NULL;
    *size = 0;
    *offset = rar->offset;
    if (rar->file_crc != rar->crc_calculated) {
      archive_set_error(&a->archive, ARCHIVE_ERRNO_FILE_FORMAT,
                        "File CRC error");
      return (ARCHIVE_FATAL);
    }
    rar->entry_eof = 1;
    return (ARCHIVE_EOF);
  }

  *buff = __archive_read_ahead(a, 1, &bytes_avail);
  if (bytes_avail <= 0)
  {
    archive_set_error(&a->archive, ARCHIVE_ERRNO_FILE_FORMAT,
                      "Truncated RAR file data");
    return (ARCHIVE_FATAL);
  }
  if (bytes_avail > rar->bytes_remaining)
    bytes_avail = (ssize_t)rar->bytes_remaining;

  *size = bytes_avail;
  *offset = rar->offset;
  rar->offset += bytes_avail;
  rar->bytes_remaining -= bytes_avail;
  rar->bytes_unconsumed = bytes_avail;
  /* Calculate File CRC. */
  rar->crc_calculated = crc32(rar->crc_calculated, *buff, bytes_avail);
  return (ARCHIVE_OK);
}

static int
read_data_compressed(struct archive_read *a, const void **buff, size_t *size,
               int64_t *offset)
{
  struct rar *rar;
  int64_t start, end, actualend;
  size_t bs;
  int ret = (ARCHIVE_OK), sym, code, lzss_offset, length, i;

  rar = (struct rar *)(a->format->data);

  do {
    if (!rar->valid)
      return (ARCHIVE_FATAL);
    if (rar->ppmd_eod ||
       (rar->dictionary_size && rar->offset >= rar->unp_size))
    {
      if (rar->unp_offset > 0) {
        /*
         * We have unprocessed extracted data. write it out.
         */
        *buff = rar->unp_buffer;
        *size = rar->unp_offset;
        *offset = rar->offset_outgoing;
        rar->offset_outgoing += *size;
        /* Calculate File CRC. */
        rar->crc_calculated = crc32(rar->crc_calculated, *buff, *size);
        rar->unp_offset = 0;
        return (ARCHIVE_OK);
      }
      *buff = NULL;
      *size = 0;
      *offset = rar->offset;
      if (rar->file_crc != rar->crc_calculated) {
        archive_set_error(&a->archive, ARCHIVE_ERRNO_FILE_FORMAT,
                          "File CRC error");
        return (ARCHIVE_FATAL);
      }
      rar->entry_eof = 1;
      return (ARCHIVE_EOF);
    }

    if (!rar->is_ppmd_block && rar->dictionary_size && rar->bytes_uncopied > 0)
    {
      if (rar->bytes_uncopied > (rar->unp_buffer_size - rar->unp_offset))
        bs = rar->unp_buffer_size - rar->unp_offset;
      else
        bs = (size_t)rar->bytes_uncopied;
      ret = copy_from_lzss_window(a, buff, rar->offset, bs);
      if (ret != ARCHIVE_OK)
        return (ret);
      rar->offset += bs;
      rar->bytes_uncopied -= bs;
      if (*buff != NULL) {
        rar->unp_offset = 0;
        *size = rar->unp_buffer_size;
        *offset = rar->offset_outgoing;
        rar->offset_outgoing += *size;
        /* Calculate File CRC. */
        rar->crc_calculated = crc32(rar->crc_calculated, *buff, *size);
        return (ret);
      }
      continue;
    }

    if (!rar->br.next_in &&
      (ret = rar_br_preparation(a, &(rar->br))) < ARCHIVE_WARN)
      return (ret);
    if (rar->start_new_table && ((ret = parse_codes(a)) < (ARCHIVE_WARN)))
      return (ret);

    if (rar->is_ppmd_block)
    {
      if ((sym = __archive_ppmd7_functions.Ppmd7_DecodeSymbol(
        &rar->ppmd7_context, &rar->range_dec.p)) < 0)
      {
        archive_set_error(&a->archive, ARCHIVE_ERRNO_FILE_FORMAT,
                          "Invalid symbol");
        return (ARCHIVE_FATAL);
      }
      if(sym != rar->ppmd_escape)
      {
        lzss_emit_literal(rar, sym);
        rar->bytes_uncopied++;
      }
      else
      {
        if ((code = __archive_ppmd7_functions.Ppmd7_DecodeSymbol(
          &rar->ppmd7_context, &rar->range_dec.p)) < 0)
        {
          archive_set_error(&a->archive, ARCHIVE_ERRNO_FILE_FORMAT,
                            "Invalid symbol");
          return (ARCHIVE_FATAL);
        }

        switch(code)
        {
          case 0:
            rar->start_new_table = 1;
            return read_data_compressed(a, buff, size, offset);

          case 2:
            rar->ppmd_eod = 1;/* End Of ppmd Data. */
            continue;

          case 3:
            archive_set_error(&a->archive, ARCHIVE_ERRNO_MISC,
                              "Parsing filters is unsupported.");
            return (ARCHIVE_FAILED);

          case 4:
            lzss_offset = 0;
            for (i = 2; i >= 0; i--)
            {
              if ((code = __archive_ppmd7_functions.Ppmd7_DecodeSymbol(
                &rar->ppmd7_context, &rar->range_dec.p)) < 0)
              {
                archive_set_error(&a->archive, ARCHIVE_ERRNO_FILE_FORMAT,
                                  "Invalid symbol");
                return (ARCHIVE_FATAL);
              }
              lzss_offset |= code << (i * 8);
            }
            if ((length = __archive_ppmd7_functions.Ppmd7_DecodeSymbol(
              &rar->ppmd7_context, &rar->range_dec.p)) < 0)
            {
              archive_set_error(&a->archive, ARCHIVE_ERRNO_FILE_FORMAT,
                                "Invalid symbol");
              return (ARCHIVE_FATAL);
            }
            lzss_emit_match(rar, lzss_offset + 2, length + 32);
            rar->bytes_uncopied += length + 32;
            break;

          case 5:
            if ((length = __archive_ppmd7_functions.Ppmd7_DecodeSymbol(
              &rar->ppmd7_context, &rar->range_dec.p)) < 0)
            {
              archive_set_error(&a->archive, ARCHIVE_ERRNO_FILE_FORMAT,
                                "Invalid symbol");
              return (ARCHIVE_FATAL);
            }
            lzss_emit_match(rar, 1, length + 4);
            rar->bytes_uncopied += length + 4;
            break;

         default:
           lzss_emit_literal(rar, sym);
           rar->bytes_uncopied++;
        }
      }
    }
    else
    {
      start = rar->offset;
      end = start + rar->dictionary_size;
      rar->filterstart = INT64_MAX;

      if ((actualend = expand(a, end)) < 0)
        return ((int)actualend);

      rar->bytes_uncopied = actualend - start;
      if (rar->bytes_uncopied == 0) {
          /* Broken RAR files cause this case.
          * NOTE: If this case were possible on a normal RAR file
          * we would find out where it was actually bad and
          * what we would do to solve it. */
          archive_set_error(&a->archive, ARCHIVE_ERRNO_FILE_FORMAT,
                            "Internal error extracting RAR file");
          return (ARCHIVE_FATAL);
      }
    }
    if (rar->bytes_uncopied > (rar->unp_buffer_size - rar->unp_offset))
      bs = rar->unp_buffer_size - rar->unp_offset;
    else
      bs = (size_t)rar->bytes_uncopied;
    ret = copy_from_lzss_window(a, buff, rar->offset, bs);
    if (ret != ARCHIVE_OK)
      return (ret);
    rar->offset += bs;
    rar->bytes_uncopied -= bs;
    /*
     * If *buff is NULL, it means unp_buffer is not full.
     * So we have to continue extracting a RAR file.
     */
  } while (*buff == NULL);

  rar->unp_offset = 0;
  *size = rar->unp_buffer_size;
  *offset = rar->offset_outgoing;
  rar->offset_outgoing += *size;
  /* Calculate File CRC. */
  rar->crc_calculated = crc32(rar->crc_calculated, *buff, *size);
  return ret;
}

static int
parse_codes(struct archive_read *a)
{
  int i, j, val, n, r;
  unsigned char bitlengths[MAX_SYMBOLS], zerocount, ppmd_flags;
  unsigned int maxorder;
  struct huffman_code precode;
  struct rar *rar = (struct rar *)(a->format->data);
  struct rar_br *br = &(rar->br);

  free_codes(a);

  /* Skip to the next byte */
  rar_br_consume_unalined_bits(br);

  /* PPMd block flag */
  if (!rar_br_read_ahead(a, br, 1))
    goto truncated_data;
  if ((rar->is_ppmd_block = rar_br_bits(br, 1)) != 0)
  {
    rar_br_consume(br, 1);
    if (!rar_br_read_ahead(a, br, 7))
      goto truncated_data;
    ppmd_flags = rar_br_bits(br, 7);
    rar_br_consume(br, 7);

    /* Memory is allocated in MB */
    if (ppmd_flags & 0x20)
    {
      if (!rar_br_read_ahead(a, br, 8))
        goto truncated_data;
      rar->dictionary_size = (rar_br_bits(br, 8) + 1) << 20;
      rar_br_consume(br, 8);
    }

    if (ppmd_flags & 0x40)
    {
      if (!rar_br_read_ahead(a, br, 8))
        goto truncated_data;
      rar->ppmd_escape = rar->ppmd7_context.InitEsc = rar_br_bits(br, 8);
      rar_br_consume(br, 8);
    }
    else
      rar->ppmd_escape = 2;

    if (ppmd_flags & 0x20)
    {
      maxorder = (ppmd_flags & 0x1F) + 1;
      if(maxorder > 16)
        maxorder = 16 + (maxorder - 16) * 3;

      if (maxorder == 1)
      {
        archive_set_error(&a->archive, ARCHIVE_ERRNO_FILE_FORMAT,
                          "Truncated RAR file data");
        return (ARCHIVE_FATAL);
      }

      /* Make sure ppmd7_contest is freed before Ppmd7_Construct
       * because reading a broken file cause this abnormal sequence. */
      __archive_ppmd7_functions.Ppmd7_Free(&rar->ppmd7_context, &g_szalloc);

      rar->bytein.a = a;
      rar->bytein.Read = &ppmd_read;
      __archive_ppmd7_functions.PpmdRAR_RangeDec_CreateVTable(&rar->range_dec);
      rar->range_dec.Stream = &rar->bytein;
      __archive_ppmd7_functions.Ppmd7_Construct(&rar->ppmd7_context);

      if (!__archive_ppmd7_functions.Ppmd7_Alloc(&rar->ppmd7_context,
        rar->dictionary_size, &g_szalloc))
      {
        archive_set_error(&a->archive, ENOMEM,
                          "Out of memory");
        return (ARCHIVE_FATAL);
      }
      if (!__archive_ppmd7_functions.PpmdRAR_RangeDec_Init(&rar->range_dec))
      {
        archive_set_error(&a->archive, ARCHIVE_ERRNO_FILE_FORMAT,
                          "Unable to initialize PPMd range decoder");
        return (ARCHIVE_FATAL);
      }
      __archive_ppmd7_functions.Ppmd7_Init(&rar->ppmd7_context, maxorder);
      rar->ppmd_valid = 1;
    }
    else
    {
      if (!rar->ppmd_valid) {
        archive_set_error(&a->archive, ARCHIVE_ERRNO_FILE_FORMAT,
                          "Invalid PPMd sequence");
        return (ARCHIVE_FATAL);
      }
      if (!__archive_ppmd7_functions.PpmdRAR_RangeDec_Init(&rar->range_dec))
      {
        archive_set_error(&a->archive, ARCHIVE_ERRNO_FILE_FORMAT,
                          "Unable to initialize PPMd range decoder");
        return (ARCHIVE_FATAL);
      }
    }
  }
  else
  {
    rar_br_consume(br, 1);

    /* Keep existing table flag */
    if (!rar_br_read_ahead(a, br, 1))
      goto truncated_data;
    if (!rar_br_bits(br, 1))
      memset(rar->lengthtable, 0, sizeof(rar->lengthtable));
    rar_br_consume(br, 1);

    memset(&bitlengths, 0, sizeof(bitlengths));
    for (i = 0; i < MAX_SYMBOLS;)
    {
      if (!rar_br_read_ahead(a, br, 4))
        goto truncated_data;
      bitlengths[i++] = rar_br_bits(br, 4);
      rar_br_consume(br, 4);
      if (bitlengths[i-1] == 0xF)
      {
        if (!rar_br_read_ahead(a, br, 4))
          goto truncated_data;
        zerocount = rar_br_bits(br, 4);
        rar_br_consume(br, 4);
        if (zerocount)
        {
          i--;
          for (j = 0; j < zerocount + 2 && i < MAX_SYMBOLS; j++)
            bitlengths[i++] = 0;
        }
      }
    }

    memset(&precode, 0, sizeof(precode));
    r = create_code(a, &precode, bitlengths, MAX_SYMBOLS, MAX_SYMBOL_LENGTH);
    if (r != ARCHIVE_OK) {
      free(precode.tree);
      free(precode.table);
      return (r);
    }

    for (i = 0; i < HUFFMAN_TABLE_SIZE;)
    {
      if ((val = read_next_symbol(a, &precode)) < 0) {
        free(precode.tree);
        free(precode.table);
        return (ARCHIVE_FATAL);
      }
      if (val < 16)
      {
        rar->lengthtable[i] = (rar->lengthtable[i] + val) & 0xF;
        i++;
      }
      else if (val < 18)
      {
        if (i == 0)
        {
          free(precode.tree);
          free(precode.table);
          archive_set_error(&a->archive, ARCHIVE_ERRNO_FILE_FORMAT,
                            "Internal error extracting RAR file.");
          return (ARCHIVE_FATAL);
        }

        if(val == 16) {
          if (!rar_br_read_ahead(a, br, 3)) {
            free(precode.tree);
            free(precode.table);
            goto truncated_data;
          }
          n = rar_br_bits(br, 3) + 3;
          rar_br_consume(br, 3);
        } else {
          if (!rar_br_read_ahead(a, br, 7)) {
            free(precode.tree);
            free(precode.table);
            goto truncated_data;
          }
          n = rar_br_bits(br, 7) + 11;
          rar_br_consume(br, 7);
        }

        for (j = 0; j < n && i < HUFFMAN_TABLE_SIZE; j++)
        {
          rar->lengthtable[i] = rar->lengthtable[i-1];
          i++;
        }
      }
      else
      {
        if(val == 18) {
          if (!rar_br_read_ahead(a, br, 3)) {
            free(precode.tree);
            free(precode.table);
            goto truncated_data;
          }
          n = rar_br_bits(br, 3) + 3;
          rar_br_consume(br, 3);
        } else {
          if (!rar_br_read_ahead(a, br, 7)) {
            free(precode.tree);
            free(precode.table);
            goto truncated_data;
          }
          n = rar_br_bits(br, 7) + 11;
          rar_br_consume(br, 7);
        }

        for(j = 0; j < n && i < HUFFMAN_TABLE_SIZE; j++)
          rar->lengthtable[i++] = 0;
      }
    }
    free(precode.tree);
    free(precode.table);

    r = create_code(a, &rar->maincode, &rar->lengthtable[0], MAINCODE_SIZE,
                MAX_SYMBOL_LENGTH);
    if (r != ARCHIVE_OK)
      return (r);
    r = create_code(a, &rar->offsetcode, &rar->lengthtable[MAINCODE_SIZE],
                OFFSETCODE_SIZE, MAX_SYMBOL_LENGTH);
    if (r != ARCHIVE_OK)
      return (r);
    r = create_code(a, &rar->lowoffsetcode,
                &rar->lengthtable[MAINCODE_SIZE + OFFSETCODE_SIZE],
                LOWOFFSETCODE_SIZE, MAX_SYMBOL_LENGTH);
    if (r != ARCHIVE_OK)
      return (r);
    r = create_code(a, &rar->lengthcode,
                &rar->lengthtable[MAINCODE_SIZE + OFFSETCODE_SIZE +
                LOWOFFSETCODE_SIZE], LENGTHCODE_SIZE, MAX_SYMBOL_LENGTH);
    if (r != ARCHIVE_OK)
      return (r);
  }

  if (!rar->dictionary_size || !rar->lzss.window)
  {
    /* Seems as though dictionary sizes are not used. Even so, minimize
     * memory usage as much as possible.
     */
    if (rar->unp_size >= DICTIONARY_MAX_SIZE)
      rar->dictionary_size = DICTIONARY_MAX_SIZE;
    else
      rar->dictionary_size = rar_fls((unsigned int)rar->unp_size) << 1;
    rar->lzss.window = (unsigned char *)realloc(rar->lzss.window,
                                                rar->dictionary_size);
    if (rar->lzss.window == NULL) {
      archive_set_error(&a->archive, ENOMEM,
                        "Unable to allocate memory for uncompressed data.");
      return (ARCHIVE_FATAL);
    }
    memset(rar->lzss.window, 0, rar->dictionary_size);
    rar->lzss.mask = rar->dictionary_size - 1;
  }

  rar->start_new_table = 0;
  return (ARCHIVE_OK);
truncated_data:
  archive_set_error(&a->archive, ARCHIVE_ERRNO_FILE_FORMAT,
                    "Truncated RAR file data");
  rar->valid = 0;
  return (ARCHIVE_FATAL);
}

static void
free_codes(struct archive_read *a)
{
  struct rar *rar = (struct rar *)(a->format->data);
  free(rar->maincode.tree);
  free(rar->offsetcode.tree);
  free(rar->lowoffsetcode.tree);
  free(rar->lengthcode.tree);
  free(rar->maincode.table);
  free(rar->offsetcode.table);
  free(rar->lowoffsetcode.table);
  free(rar->lengthcode.table);
  memset(&rar->maincode, 0, sizeof(rar->maincode));
  memset(&rar->offsetcode, 0, sizeof(rar->offsetcode));
  memset(&rar->lowoffsetcode, 0, sizeof(rar->lowoffsetcode));
  memset(&rar->lengthcode, 0, sizeof(rar->lengthcode));
}


static int
read_next_symbol(struct archive_read *a, struct huffman_code *code)
{
  unsigned char bit;
  unsigned int bits;
  int length, value, node;
  struct rar *rar;
  struct rar_br *br;

  if (!code->table)
  {
    if (make_table(a, code) != (ARCHIVE_OK))
      return -1;
  }

  rar = (struct rar *)(a->format->data);
  br = &(rar->br);

  /* Look ahead (peek) at bits */
  if (!rar_br_read_ahead(a, br, code->tablesize)) {
    archive_set_error(&a->archive, ARCHIVE_ERRNO_FILE_FORMAT,
                      "Truncated RAR file data");
    rar->valid = 0;
    return -1;
  }
  bits = rar_br_bits(br, code->tablesize);

  length = code->table[bits].length;
  value = code->table[bits].value;

  if (length < 0)
  {
    archive_set_error(&a->archive, ARCHIVE_ERRNO_FILE_FORMAT,
                      "Invalid prefix code in bitstream");
    return -1;
  }

  if (length <= code->tablesize)
  {
    /* Skip length bits */
    rar_br_consume(br, length);
    return value;
  }

  /* Skip tablesize bits */
  rar_br_consume(br, code->tablesize);

  node = value;
  while (!(code->tree[node].branches[0] ==
    code->tree[node].branches[1]))
  {
    if (!rar_br_read_ahead(a, br, 1)) {
      archive_set_error(&a->archive, ARCHIVE_ERRNO_FILE_FORMAT,
                        "Truncated RAR file data");
      rar->valid = 0;
      return -1;
    }
    bit = rar_br_bits(br, 1);
    rar_br_consume(br, 1);

    if (code->tree[node].branches[bit] < 0)
    {
      archive_set_error(&a->archive, ARCHIVE_ERRNO_FILE_FORMAT,
                        "Invalid prefix code in bitstream");
      return -1;
    }
    node = code->tree[node].branches[bit];
  }

  return code->tree[node].branches[0];
}

static int
create_code(struct archive_read *a, struct huffman_code *code,
            unsigned char *lengths, int numsymbols, char maxlength)
{
  int i, j, codebits = 0, symbolsleft = numsymbols;

  if (new_node(code) < 0) {
    archive_set_error(&a->archive, ENOMEM,
                      "Unable to allocate memory for node data.");
    return (ARCHIVE_FATAL);
  }
  code->numentries = 1;
  code->minlength = INT_MAX;
  code->maxlength = INT_MIN;
  codebits = 0;
  for(i = 1; i <= maxlength; i++)
  {
    for(j = 0; j < numsymbols; j++)
    {
      if (lengths[j] != i) continue;
      if (add_value(a, code, j, codebits, i) != ARCHIVE_OK)
        return (ARCHIVE_FATAL);
      codebits++;
      if (--symbolsleft <= 0) { break; break; }
    }
    codebits <<= 1;
  }
  return (ARCHIVE_OK);
}

static int
add_value(struct archive_read *a, struct huffman_code *code, int value,
          int codebits, int length)
{
  int repeatpos, lastnode, bitpos, bit, repeatnode, nextnode;

  free(code->table);
  code->table = NULL;

  if(length > code->maxlength)
    code->maxlength = length;
  if(length < code->minlength)
    code->minlength = length;

  repeatpos = -1;
  if (repeatpos == 0 || (repeatpos >= 0
    && (((codebits >> (repeatpos - 1)) & 3) == 0
    || ((codebits >> (repeatpos - 1)) & 3) == 3)))
  {
    archive_set_error(&a->archive, ARCHIVE_ERRNO_FILE_FORMAT,
                      "Invalid repeat position");
    return (ARCHIVE_FATAL);
  }

  lastnode = 0;
  for (bitpos = length - 1; bitpos >= 0; bitpos--)
  {
    bit = (codebits >> bitpos) & 1;

    /* Leaf node check */
    if (code->tree[lastnode].branches[0] ==
      code->tree[lastnode].branches[1])
    {
      archive_set_error(&a->archive, ARCHIVE_ERRNO_FILE_FORMAT,
                        "Prefix found");
      return (ARCHIVE_FATAL);
    }

    if (bitpos == repeatpos)
    {
      /* Open branch check */
      if (!(code->tree[lastnode].branches[bit] < 0))
      {
        archive_set_error(&a->archive, ARCHIVE_ERRNO_FILE_FORMAT,
                          "Invalid repeating code");
        return (ARCHIVE_FATAL);
      }

      if ((repeatnode = new_node(code)) < 0) {
        archive_set_error(&a->archive, ENOMEM,
                          "Unable to allocate memory for node data.");
        return (ARCHIVE_FATAL);
      }
      if ((nextnode = new_node(code)) < 0) {
        archive_set_error(&a->archive, ENOMEM,
                          "Unable to allocate memory for node data.");
        return (ARCHIVE_FATAL);
      }

      /* Set branches */
      code->tree[lastnode].branches[bit] = repeatnode;
      code->tree[repeatnode].branches[bit] = repeatnode;
      code->tree[repeatnode].branches[bit^1] = nextnode;
      lastnode = nextnode;

      bitpos++; /* terminating bit already handled, skip it */
    }
    else
    {
      /* Open branch check */
      if (code->tree[lastnode].branches[bit] < 0)
      {
        if (new_node(code) < 0) {
          archive_set_error(&a->archive, ENOMEM,
                            "Unable to allocate memory for node data.");
          return (ARCHIVE_FATAL);
        }
        code->tree[lastnode].branches[bit] = code->numentries++;
      }

      /* set to branch */
      lastnode = code->tree[lastnode].branches[bit];
    }
  }

  if (!(code->tree[lastnode].branches[0] == -1
    && code->tree[lastnode].branches[1] == -2))
  {
    archive_set_error(&a->archive, ARCHIVE_ERRNO_FILE_FORMAT,
                      "Prefix found");
    return (ARCHIVE_FATAL);
  }

  /* Set leaf value */
  code->tree[lastnode].branches[0] = value;
  code->tree[lastnode].branches[1] = value;

  return (ARCHIVE_OK);
}

static int
new_node(struct huffman_code *code)
{
  code->tree = (struct huffman_tree_node *)realloc(code->tree,
    (code->numentries + 1) * sizeof(*code->tree));
  if (code->tree == NULL)
    return (-1);
  code->tree[code->numentries].branches[0] = -1;
  code->tree[code->numentries].branches[1] = -2;
  return 1;
}

static int
make_table(struct archive_read *a, struct huffman_code *code)
{
  if (code->maxlength < code->minlength || code->maxlength > 10)
    code->tablesize = 10;
  else
    code->tablesize = code->maxlength;

  code->table =
    (struct huffman_table_entry *)malloc(sizeof(*code->table)
    * (1 << code->tablesize));

  return make_table_recurse(a, code, 0, code->table, 0, code->tablesize);
}

static int
make_table_recurse(struct archive_read *a, struct huffman_code *code, int node,
                   struct huffman_table_entry *table, int depth,
                   int maxdepth)
{
  int currtablesize, i, ret = (ARCHIVE_OK);

  if (!code->tree)
  {
    archive_set_error(&a->archive, ARCHIVE_ERRNO_FILE_FORMAT,
                      "Huffman tree was not created.");
    return (ARCHIVE_FATAL);
  }
  if (node < 0 || node >= code->numentries)
  {
    archive_set_error(&a->archive, ARCHIVE_ERRNO_FILE_FORMAT,
                      "Invalid location to Huffman tree specified.");
    return (ARCHIVE_FATAL);
  }

  currtablesize = 1 << (maxdepth - depth);

  if (code->tree[node].branches[0] ==
    code->tree[node].branches[1])
  {
    for(i = 0; i < currtablesize; i++)
    {
      table[i].length = depth;
      table[i].value = code->tree[node].branches[0];
    }
  }
  else if (node < 0)
  {
    for(i = 0; i < currtablesize; i++)
      table[i].length = -1;
  }
  else
  {
    if(depth == maxdepth)
    {
      table[0].length = maxdepth + 1;
      table[0].value = node;
    }
    else
    {
      ret |= make_table_recurse(a, code, code->tree[node].branches[0], table,
                                depth + 1, maxdepth);
      ret |= make_table_recurse(a, code, code->tree[node].branches[1],
                         table + currtablesize / 2, depth + 1, maxdepth);
    }
  }
  return ret;
}

static int64_t
expand(struct archive_read *a, int64_t end)
{
  static const unsigned char lengthbases[] =
    {   0,   1,   2,   3,   4,   5,   6,
        7,   8,  10,  12,  14,  16,  20,
       24,  28,  32,  40,  48,  56,  64,
       80,  96, 112, 128, 160, 192, 224 };
  static const unsigned char lengthbits[] =
    { 0, 0, 0, 0, 0, 0, 0,
      0, 1, 1, 1, 1, 2, 2,
      2, 2, 3, 3, 3, 3, 4,
      4, 4, 4, 5, 5, 5, 5 };
  static const unsigned int offsetbases[] =
    {       0,       1,       2,       3,       4,       6,
            8,      12,      16,      24,      32,      48,
           64,      96,     128,     192,     256,     384,
          512,     768,    1024,    1536,    2048,    3072,
         4096,    6144,    8192,   12288,   16384,   24576,
        32768,   49152,   65536,   98304,  131072,  196608,
       262144,  327680,  393216,  458752,  524288,  589824,
       655360,  720896,  786432,  851968,  917504,  983040,
      1048576, 1310720, 1572864, 1835008, 2097152, 2359296,
      2621440, 2883584, 3145728, 3407872, 3670016, 3932160 };
  static const unsigned char offsetbits[] =
    {  0,  0,  0,  0,  1,  1,  2,  2,  3,  3,  4,  4,
       5,  5,  6,  6,  7,  7,  8,  8,  9,  9, 10, 10,
      11, 11, 12, 12, 13, 13, 14, 14, 15, 15, 16, 16,
      16, 16, 16, 16, 16, 16, 16, 16, 16, 16, 16, 16,
      18, 18, 18, 18, 18, 18, 18, 18, 18, 18, 18, 18 };
  static const unsigned char shortbases[] =
    { 0, 4, 8, 16, 32, 64, 128, 192 };
  static const unsigned char shortbits[] =
    { 2, 2, 3, 4, 5, 6, 6, 6 };

  int symbol, offs, len, offsindex, lensymbol, i, offssymbol, lowoffsetsymbol;
  unsigned char newfile;
  struct rar *rar = (struct rar *)(a->format->data);
  struct rar_br *br = &(rar->br);

  if (rar->filterstart < end)
    end = rar->filterstart;

  while (1)
  {
    if (rar->output_last_match &&
      lzss_position(&rar->lzss) + rar->lastlength <= end)
    {
      lzss_emit_match(rar, rar->lastoffset, rar->lastlength);
      rar->output_last_match = 0;
    }

    if(rar->is_ppmd_block || rar->output_last_match ||
      lzss_position(&rar->lzss) >= end)
      return lzss_position(&rar->lzss);

    if ((symbol = read_next_symbol(a, &rar->maincode)) < 0)
      return (ARCHIVE_FATAL);
    rar->output_last_match = 0;
    
    if (symbol < 256)
    {
      lzss_emit_literal(rar, symbol);
      continue;
    }
    else if (symbol == 256)
    {
      if (!rar_br_read_ahead(a, br, 1))
        goto truncated_data;
      newfile = !rar_br_bits(br, 1);
      rar_br_consume(br, 1);

      if(newfile)
      {
        rar->start_new_block = 1;
        if (!rar_br_read_ahead(a, br, 1))
          goto truncated_data;
        rar->start_new_table = rar_br_bits(br, 1);
        rar_br_consume(br, 1);
        return lzss_position(&rar->lzss);
      }
      else
      {
        if (parse_codes(a) != ARCHIVE_OK)
          return (ARCHIVE_FATAL);
        continue;
      }
    }
    else if(symbol==257)
    {
      archive_set_error(&a->archive, ARCHIVE_ERRNO_MISC,
                        "Parsing filters is unsupported.");
      return (ARCHIVE_FAILED);
    }
    else if(symbol==258)
    {
      if(rar->lastlength == 0)
        continue;

      offs = rar->lastoffset;
      len = rar->lastlength;
    }
    else if (symbol <= 262)
    {
      offsindex = symbol - 259;
      offs = rar->oldoffset[offsindex];

      if ((lensymbol = read_next_symbol(a, &rar->lengthcode)) < 0)
        goto bad_data;
      if (lensymbol > (int)(sizeof(lengthbases)/sizeof(lengthbases[0])))
        goto bad_data;
      if (lensymbol > (int)(sizeof(lengthbits)/sizeof(lengthbits[0])))
        goto bad_data;
      len = lengthbases[lensymbol] + 2;
      if (lengthbits[lensymbol] > 0) {
        if (!rar_br_read_ahead(a, br, lengthbits[lensymbol]))
          goto truncated_data;
        len += rar_br_bits(br, lengthbits[lensymbol]);
        rar_br_consume(br, lengthbits[lensymbol]);
      }

      for (i = offsindex; i > 0; i--)
        rar->oldoffset[i] = rar->oldoffset[i-1];
      rar->oldoffset[0] = offs;
    }
    else if(symbol<=270)
    {
      offs = shortbases[symbol-263] + 1;
      if(shortbits[symbol-263] > 0) {
        if (!rar_br_read_ahead(a, br, shortbits[symbol-263]))
          goto truncated_data;
        offs += rar_br_bits(br, shortbits[symbol-263]);
        rar_br_consume(br, shortbits[symbol-263]);
      }

      len = 2;

      for(i = 3; i > 0; i--)
        rar->oldoffset[i] = rar->oldoffset[i-1];
      rar->oldoffset[0] = offs;
    }
    else
    {
      if (symbol-271 > (int)(sizeof(lengthbases)/sizeof(lengthbases[0])))
        goto bad_data;
      if (symbol-271 > (int)(sizeof(lengthbits)/sizeof(lengthbits[0])))
        goto bad_data;
      len = lengthbases[symbol-271]+3;
      if(lengthbits[symbol-271] > 0) {
        if (!rar_br_read_ahead(a, br, lengthbits[symbol-271]))
          goto truncated_data;
        len += rar_br_bits(br, lengthbits[symbol-271]);
        rar_br_consume(br, lengthbits[symbol-271]);
      }

      if ((offssymbol = read_next_symbol(a, &rar->offsetcode)) < 0)
        goto bad_data;
      if (offssymbol > (int)(sizeof(offsetbases)/sizeof(offsetbases[0])))
        goto bad_data;
      if (offssymbol > (int)(sizeof(offsetbits)/sizeof(offsetbits[0])))
        goto bad_data;
      offs = offsetbases[offssymbol]+1;
      if(offsetbits[offssymbol] > 0)
      {
        if(offssymbol > 9)
        {
          if(offsetbits[offssymbol] > 4) {
            if (!rar_br_read_ahead(a, br, offsetbits[offssymbol] - 4))
              goto truncated_data;
            offs += rar_br_bits(br, offsetbits[offssymbol] - 4) << 4;
            rar_br_consume(br, offsetbits[offssymbol] - 4);
	  }

          if(rar->numlowoffsetrepeats > 0)
          {
            rar->numlowoffsetrepeats--;
            offs += rar->lastlowoffset;
          }
          else
          {
            if ((lowoffsetsymbol =
              read_next_symbol(a, &rar->lowoffsetcode)) < 0)
              return (ARCHIVE_FATAL);
            if(lowoffsetsymbol == 16)
            {
              rar->numlowoffsetrepeats = 15;
              offs += rar->lastlowoffset;
            }
            else
            {
              offs += lowoffsetsymbol;
              rar->lastlowoffset = lowoffsetsymbol;
            }
          }
        }
        else {
          if (!rar_br_read_ahead(a, br, offsetbits[offssymbol]))
            goto truncated_data;
          offs += rar_br_bits(br, offsetbits[offssymbol]);
          rar_br_consume(br, offsetbits[offssymbol]);
        }
      }

      if (offs >= 0x40000)
        len++;
      if (offs >= 0x2000)
        len++;

      for(i = 3; i > 0; i--)
        rar->oldoffset[i] = rar->oldoffset[i-1];
      rar->oldoffset[0] = offs;
    }

    rar->lastoffset = offs;
    rar->lastlength = len;
    rar->output_last_match = 1;
  }
truncated_data:
  archive_set_error(&a->archive, ARCHIVE_ERRNO_FILE_FORMAT,
                    "Truncated RAR file data");
  rar->valid = 0;
  return (ARCHIVE_FATAL);
bad_data:
  archive_set_error(&a->archive, ARCHIVE_ERRNO_FILE_FORMAT,
                    "Bad RAR file data");
  return (ARCHIVE_FATAL);
}

static int
copy_from_lzss_window(struct archive_read *a, const void **buffer,
                        int64_t startpos, int length)
{
  int windowoffs, firstpart;
  struct rar *rar = (struct rar *)(a->format->data);

  if (!rar->unp_buffer)
  {
    if ((rar->unp_buffer = malloc(rar->unp_buffer_size)) == NULL)
    {
      archive_set_error(&a->archive, ENOMEM,
                        "Unable to allocate memory for uncompressed data.");
      return (ARCHIVE_FATAL);
    }
  }

  windowoffs = lzss_offset_for_position(&rar->lzss, startpos);
  if(windowoffs + length <= lzss_size(&rar->lzss))
    memcpy(&rar->unp_buffer[rar->unp_offset], &rar->lzss.window[windowoffs],
           length);
  else
  {
    firstpart = lzss_size(&rar->lzss) - windowoffs;
    if (firstpart < 0) {
      archive_set_error(&a->archive, ARCHIVE_ERRNO_FILE_FORMAT,
                        "Bad RAR file data");
      return (ARCHIVE_FATAL);
    }
    if (firstpart < length) {
      memcpy(&rar->unp_buffer[rar->unp_offset],
             &rar->lzss.window[windowoffs], firstpart);
      memcpy(&rar->unp_buffer[rar->unp_offset + firstpart],
             &rar->lzss.window[0], length - firstpart);
    } else
      memcpy(&rar->unp_buffer[rar->unp_offset],
             &rar->lzss.window[windowoffs], length);
  }
  rar->unp_offset += length;
  if (rar->unp_offset >= rar->unp_buffer_size)
    *buffer = rar->unp_buffer;
  else
    *buffer = NULL;
  return (ARCHIVE_OK);
}<|MERGE_RESOLUTION|>--- conflicted
+++ resolved
@@ -1159,15 +1159,10 @@
     return (ARCHIVE_FATAL);
   }
   if (rar->filename_allocated < filename_size * 2 + 2) {
-<<<<<<< HEAD
-    rar->filename = realloc(rar->filename, filename_size * 2 + 2);
-    if (rar->filename == NULL) {
-=======
     char *newptr;
     size_t newsize = filename_size * 2 + 2;
     newptr = realloc(rar->filename, newsize);
     if (newptr == NULL) {
->>>>>>> f079aadc
       archive_set_error(&a->archive, ENOMEM,
                         "Couldn't allocate memory.");
       return (ARCHIVE_FATAL);
