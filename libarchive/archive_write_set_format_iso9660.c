/*-
 * Copyright (c) 2009-2012 Michihiro NAKAJIMA
 * All rights reserved.
 *
 * Redistribution and use in source and binary forms, with or without
 * modification, are permitted provided that the following conditions
 * are met:
 * 1. Redistributions of source code must retain the above copyright
 *    notice, this list of conditions and the following disclaimer.
 * 2. Redistributions in binary form must reproduce the above copyright
 *    notice, this list of conditions and the following disclaimer in the
 *    documentation and/or other materials provided with the distribution.
 *
 * THIS SOFTWARE IS PROVIDED BY THE AUTHOR(S) ``AS IS'' AND ANY EXPRESS OR
 * IMPLIED WARRANTIES, INCLUDING, BUT NOT LIMITED TO, THE IMPLIED WARRANTIES
 * OF MERCHANTABILITY AND FITNESS FOR A PARTICULAR PURPOSE ARE DISCLAIMED.
 * IN NO EVENT SHALL THE AUTHOR(S) BE LIABLE FOR ANY DIRECT, INDIRECT,
 * INCIDENTAL, SPECIAL, EXEMPLARY, OR CONSEQUENTIAL DAMAGES (INCLUDING, BUT
 * NOT LIMITED TO, PROCUREMENT OF SUBSTITUTE GOODS OR SERVICES; LOSS OF USE,
 * DATA, OR PROFITS; OR BUSINESS INTERRUPTION) HOWEVER CAUSED AND ON ANY
 * THEORY OF LIABILITY, WHETHER IN CONTRACT, STRICT LIABILITY, OR TORT
 * (INCLUDING NEGLIGENCE OR OTHERWISE) ARISING IN ANY WAY OUT OF THE USE OF
 * THIS SOFTWARE, EVEN IF ADVISED OF THE POSSIBILITY OF SUCH DAMAGE.
 */

#include "archive_platform.h"

#ifdef HAVE_SYS_TYPES_H
#include <sys/types.h>
#endif
#ifdef HAVE_SYS_UTSNAME_H
#include <sys/utsname.h>
#endif
#ifdef HAVE_ERRNO_H
#include <errno.h>
#endif
#ifdef HAVE_LIMITS_H
#include <limits.h>
#endif
#include <stdio.h>
#include <stdarg.h>
#ifdef HAVE_STDLIB_H
#include <stdlib.h>
#endif
#include <time.h>
#ifdef HAVE_UNISTD_H
#include <unistd.h>
#endif
#ifdef HAVE_ZLIB_H
#include <zlib.h>
#endif

#include "archive.h"
#include "archive_endian.h"
#include "archive_entry.h"
#include "archive_entry_locale.h"
#include "archive_private.h"
#include "archive_rb.h"
#include "archive_write_private.h"

#if defined(_WIN32) && !defined(__CYGWIN__)
#define getuid()			0
#define getgid()			0
#endif

/*#define DEBUG 1*/
#ifdef DEBUG
/* To compare to the ISO image file made by mkisofs. */
#define COMPAT_MKISOFS		1
#endif

#define LOGICAL_BLOCK_BITS			11
#define LOGICAL_BLOCK_SIZE			2048
#define PATH_TABLE_BLOCK_SIZE			4096

#define SYSTEM_AREA_BLOCK			16
#define PRIMARY_VOLUME_DESCRIPTOR_BLOCK 	1
#define SUPPLEMENTARY_VOLUME_DESCRIPTOR_BLOCK 	1
#define BOOT_RECORD_DESCRIPTOR_BLOCK	 	1
#define VOLUME_DESCRIPTOR_SET_TERMINATOR_BLOCK	1
#define NON_ISO_FILE_SYSTEM_INFORMATION_BLOCK	1
#define RRIP_ER_BLOCK				1
#define PADDING_BLOCK				150

#define FD_1_2M_SIZE		(1024 * 1200)
#define FD_1_44M_SIZE		(1024 * 1440)
#define FD_2_88M_SIZE		(1024 * 2880)
#define MULTI_EXTENT_SIZE	(ARCHIVE_LITERAL_LL(1) << 32)	/* 4Gi bytes. */
#define MAX_DEPTH		8
#define RR_CE_SIZE		28		/* SUSP "CE" extension size */

#define FILE_FLAG_EXISTENCE	0x01
#define FILE_FLAG_DIRECTORY	0x02
#define FILE_FLAG_ASSOCIATED	0x04
#define FILE_FLAG_RECORD	0x08
#define FILE_FLAG_PROTECTION	0x10
#define FILE_FLAG_MULTI_EXTENT	0x80

static const char rrip_identifier[] =
	"RRIP_1991A";
static const char rrip_descriptor[] =
	"THE ROCK RIDGE INTERCHANGE PROTOCOL PROVIDES SUPPORT FOR "
	"POSIX FILE SYSTEM SEMANTICS";
static const char rrip_source[] =
	"PLEASE CONTACT DISC PUBLISHER FOR SPECIFICATION SOURCE.  "
	"SEE PUBLISHER IDENTIFIER IN PRIMARY VOLUME DESCRIPTOR FOR "
	"CONTACT INFORMATION.";
#define RRIP_ER_ID_SIZE		(sizeof(rrip_identifier)-1)
#define RRIP_ER_DSC_SIZE	(sizeof(rrip_descriptor)-1)
#define RRIP_ER_SRC_SIZE	(sizeof(rrip_source)-1)
#define RRIP_ER_SIZE		(8 + RRIP_ER_ID_SIZE + \
				RRIP_ER_DSC_SIZE + RRIP_ER_SRC_SIZE)

static const unsigned char zisofs_magic[8] = {
	0x37, 0xE4, 0x53, 0x96, 0xC9, 0xDB, 0xD6, 0x07
};

#define ZF_HEADER_SIZE	16	/* zisofs header size. */
#define ZF_LOG2_BS	15	/* log2 block size; 32K bytes. */
#define ZF_BLOCK_SIZE	(1UL << ZF_LOG2_BS)

/*
 * Manage extra records.
 */
struct extr_rec {
	int		 location;
	int		 offset;
	unsigned char	 buf[LOGICAL_BLOCK_SIZE];
	struct extr_rec	*next;
};

struct ctl_extr_rec {
	int		 use_extr;
	unsigned char	*bp;
	struct isoent	*isoent;
	unsigned char	*ce_ptr;
	int		 cur_len;
	int		 dr_len;
	int		 limit;
	int		 extr_off;
	int		 extr_loc;
};
#define DR_SAFETY	RR_CE_SIZE
#define DR_LIMIT	(254 - DR_SAFETY)

/*
 * The relation of struct isofile and isoent and archive_entry.
 *
 * Primary volume tree  --> struct isoent
 *                                |
 *                                v
 *                          struct isofile --> archive_entry
 *                                ^
 *                                |
 * Joliet volume tree   --> struct isoent
 *
 * struct isoent has specific information for volume.
 */

struct isofile {
	/* Used for managing struct isofile list. */
	struct isofile		*allnext;
	struct isofile		*datanext;
	/* Used for managing a hardlined struct isofile list. */
	struct isofile		*hlnext;
	struct isofile		*hardlink_target;

	struct archive_entry	*entry;

	/*
	 * Used for making a directory tree.
	 */
	struct archive_string	 parentdir;
	struct archive_string	 basename;
	struct archive_string	 basename_utf16;
	struct archive_string	 symlink;
	int			 dircnt;	/* The number of elements of
						 * its parent directory */

	/*
	 * Used for a Directory Record.
	 */
	struct content {
		int64_t		 offset_of_temp;
		int64_t		 size;
		int		 blocks;
		uint32_t 	 location;
		/*
		 * One extent equals one content.
		 * If this entry has multi extent, `next' variable points
		 * next content data.
		 */
		struct content	*next;		/* next content	*/
	} content, *cur_content;
	int			 write_content;

	enum {
		NO = 0,
		BOOT_CATALOG,
		BOOT_IMAGE,
	} boot;

	/*
	 * Used for a zisofs.
	 */
	struct {
		unsigned char	 header_size;
		unsigned char	 log2_bs;
		uint32_t	 uncompressed_size;
	} zisofs;
};

struct isoent {
	/* Keep `rbnode' at the first member of struct isoent. */
	struct archive_rb_node	 rbnode;

	struct isofile		*file;

	struct isoent		*parent;
	/* A list of children.(use chnext) */
	struct {
		struct isoent	*first;
		struct isoent	**last;
		int		 cnt;
	}			 children;
	struct archive_rb_tree	 rbtree;

	/* A list of sub directories.(use drnext) */
	struct {
		struct isoent	*first;
		struct isoent	**last;
		int		 cnt;
	}			 subdirs;
	/* A sorted list of sub directories. */
	struct isoent		**children_sorted;
	/* Used for managing struct isoent list. */
	struct isoent		*chnext;
	struct isoent		*drnext;
	struct isoent		*ptnext;

	/*
	 * Used for making a Directory Record.
	 */
	int			 dir_number;
	struct {
		int		 vd;
		int		 self;
		int		 parent;
		int		 normal;
	}			 dr_len;
	uint32_t 		 dir_location;
	int			 dir_block;

	/*
	 * Identifier:
	 *   on primary, ISO9660 file/directory name.
	 *   on joliet, UCS2 file/directory name.
	 * ext_off   : offset of identifier extension.
	 * ext_len   : length of identifier extension.
	 * id_len    : byte size of identifier.
	 *   on primary, this is ext_off + ext_len + version length.
	 *   on joliet, this is ext_off + ext_len.
	 * mb_len    : length of multibyte-character of identifier.
	 *   on primary, mb_len and id_len are always the same.
	 *   on joliet, mb_len and id_len are different.
	 */
	char			*identifier;
	int			 ext_off;
	int			 ext_len;
	int			 id_len;
	int			 mb_len;

	/*
	 * Used for making a Rockridge extension.
	 * This is a part of Directory Records.
	 */
	struct isoent		*rr_parent;
	struct isoent		*rr_child;

	/* Extra Record.(which we call in this source file)
	 * A maximum size of the Directory Record is 254.
	 * so, if generated RRIP data of a file cannot into a Directory
	 * Record because of its size, that surplus data relocate this
	 * Extra Record.
	 */
	struct {
		struct extr_rec	*first;
		struct extr_rec	**last;
		struct extr_rec	*current;
	}			 extr_rec_list;

	int			 virtual:1;
	/* If set to one, this file type is a directory.
	 * A convenience flag to be used as
	 * "archive_entry_filetype(isoent->file->entry) == AE_IFDIR".
	 */
	int			 dir:1;
};

struct hardlink {
	struct archive_rb_node	 rbnode;
	int			 nlink;
	struct {
		struct isofile	*first;
		struct isofile	**last;
	}			 file_list;
};

/*
 * ISO writer options
 */
struct iso_option {
	/*
	 * Usage  : abstract-file=<value>
	 * Type   : string, max 37 bytes
	 * Default: Not specified
	 * COMPAT : mkisofs -abstract <value>
	 *
	 * Specifies Abstract Filename.
	 * This file shall be described in the Root Directory
	 * and containing a abstract statement.
	 */
	unsigned int	 abstract_file:1;
#define OPT_ABSTRACT_FILE_DEFAULT	0	/* Not specified */
#define ABSTRACT_FILE_SIZE		37

	/*
	 * Usage  : application-id=<value>
	 * Type   : string, max 128 bytes
	 * Default: Not specified
	 * COMPAT : mkisofs -A/-appid <value>.
	 *
	 * Specifies Application Identifier.
	 * If the first byte is set to '_'(5F), the remaining
	 * bytes of this option shall specify an identifier
	 * for a file containing the identification of the
	 * application.
	 * This file shall be described in the Root Directory.
	 */
	unsigned int	 application_id:1;
#define OPT_APPLICATION_ID_DEFAULT	0	/* Use default identifier */
#define APPLICATION_IDENTIFIER_SIZE	128

	/*
	 * Usage : !allow-vernum
	 * Type  : boolean
	 * Default: Enabled
	 *	  : Violates the ISO9660 standard if disable.
	 * COMPAT: mkisofs -N
	 *
	 * Allow filenames to use version numbers.
	 */
	unsigned int	 allow_vernum:1;
#define OPT_ALLOW_VERNUM_DEFAULT	1	/* Enabled */

	/*
	 * Usage  : biblio-file=<value>
	 * Type   : string, max 37 bytes
	 * Default: Not specified
	 * COMPAT : mkisofs -biblio <value>
	 *
	 * Specifies Bibliographic Filename.
	 * This file shall be described in the Root Directory
	 * and containing bibliographic records.
	 */
	unsigned int	 biblio_file:1;
#define OPT_BIBLIO_FILE_DEFAULT		0	/* Not specified */
#define BIBLIO_FILE_SIZE		37

	/*
	 * Usage  : boot=<value>
	 * Type   : string
	 * Default: Not specified
	 * COMPAT : mkisofs -b/-eltorito-boot <value>
	 *
	 * Specifies "El Torito" boot image file to make
	 * a bootable CD.
	 */
	unsigned int	 boot:1;
#define OPT_BOOT_DEFAULT		0	/* Not specified */

	/*
	 * Usage  : boot-catalog=<value>
	 * Type   : string
	 * Default: "boot.catalog"
	 * COMPAT : mkisofs -c/-eltorito-catalog <value>
	 *
	 * Specifies a fullpath of El Torito boot catalog.
	 */
	unsigned int	 boot_catalog:1;
#define OPT_BOOT_CATALOG_DEFAULT	0	/* Not specified */

	/*
	 * Usage  : boot-info-table
	 * Type   : boolean
	 * Default: Disabled
	 * COMPAT : mkisofs -boot-info-table
	 *
	 * Modify the boot image file specified by `boot'
	 * option; ISO writer stores boot file information
	 * into the boot file in ISO image at offset 8
	 * through offset 64.
	 */
	unsigned int	 boot_info_table:1;
#define OPT_BOOT_INFO_TABLE_DEFAULT	0	/* Disabled */

	/*
	 * Usage  : boot-load-seg=<value>
	 * Type   : hexadecimal
	 * Default: Not specified
	 * COMPAT : mkisofs -boot-load-seg <value>
	 *
	 * Specifies a load segment for boot image.
	 * This is used with no-emulation mode.
	 */
	unsigned int	 boot_load_seg:1;
#define OPT_BOOT_LOAD_SEG_DEFAULT	0	/* Not specified */

	/*
	 * Usage  : boot-load-size=<value>
	 * Type   : decimal
	 * Default: Not specified
	 * COMPAT : mkisofs -boot-load-size <value>
	 *
	 * Specifies a sector count for boot image.
	 * This is used with no-emulation mode.
	 */
	unsigned int	 boot_load_size:1;
#define OPT_BOOT_LOAD_SIZE_DEFAULT	0	/* Not specified */

	/*
	 * Usage  : boot-type=<boot-media-type>
	 *        : 'no-emulation' : 'no emulation' image
	 *        :           'fd' : floppy disk image
	 *        :    'hard-disk' : hard disk image
	 * Type   : string
	 * Default: Auto detect
	 *        : We check a size of boot image;
	 *        : If ths size is just 1.22M/1.44M/2.88M,
	 *        : we assume boot_type is 'fd';
	 *        : otherwise boot_type is 'no-emulation'.
	 * COMPAT :
	 *    boot=no-emulation
	 *	mkisofs -no-emul-boot
	 *    boot=fd
	 *	This is a default on the mkisofs.
	 *    boot=hard-disk
	 *	mkisofs -hard-disk-boot
	 *
	 * Specifies a type of "El Torito" boot image.
	 */
	unsigned int	 boot_type:2;
#define OPT_BOOT_TYPE_AUTO		0	/* auto detect		  */
#define OPT_BOOT_TYPE_NO_EMU		1	/* ``no emulation'' image */
#define OPT_BOOT_TYPE_FD		2	/* floppy disk image	  */
#define OPT_BOOT_TYPE_HARD_DISK		3	/* hard disk image	  */
#define OPT_BOOT_TYPE_DEFAULT		OPT_BOOT_TYPE_AUTO

	/*
	 * Usage  : compression-level=<value>
	 * Type   : decimal
	 * Default: Not specified
	 * COMPAT : NONE
	 *
	 * Specifies compression level for option zisofs=direct.
	 */
	unsigned int	 compression_level:1;
#define OPT_COMPRESSION_LEVEL_DEFAULT	0	/* Not specified */

	/*
	 * Usage  : copyright-file=<value>
	 * Type   : string, max 37 bytes
	 * Default: Not specified
	 * COMPAT : mkisofs -copyright <value>
	 *
	 * Specifies Copyright Filename.
	 * This file shall be described in the Root Directory
	 * and containing a copyright statement.
	 */
	unsigned int	 copyright_file:1;
#define OPT_COPYRIGHT_FILE_DEFAULT	0	/* Not specified */
#define COPYRIGHT_FILE_SIZE		37

	/*
	 * Usage  : gid=<value>
	 * Type   : decimal
	 * Default: Not specified
	 * COMPAT : mkisofs -gid <value>
	 *
	 * Specifies a group id to rewrite the group id of all files.
	 */
	unsigned int	 gid:1;
#define OPT_GID_DEFAULT			0	/* Not specified */

	/*
	 * Usage  : iso-level=[1234]
	 * Type   : decimal
	 * Default: 1
	 * COMPAT : mkisofs -iso-level <value>
	 *
	 * Specifies ISO9600 Level.
	 * Level 1: [DEFAULT]
	 *   - limits each file size less than 4Gi bytes;
	 *   - a File Name shall not contain more than eight
	 *     d-characters or eight d1-characters;
	 *   - a File Name Extension shall not contain more than
	 *     three d-characters or three d1-characters;
	 *   - a Directory Identifier shall not contain more
	 *     than eight d-characters or eight d1-characters.
	 * Level 2:
	 *   - limits each file size less than 4Giga bytes;
	 *   - a File Name shall not contain more than thirty
	 *     d-characters or thirty d1-characters;
	 *   - a File Name Extension shall not contain more than
	 *     thirty d-characters or thirty d1-characters;
	 *   - a Directory Identifier shall not contain more
	 *     than thirty-one d-characters or thirty-one
	 *     d1-characters.
	 * Level 3:
	 *   - no limit of file size; use multi extent.
	 * Level 4:
	 *   - this level 4 simulates mkisofs option
	 *     '-iso-level 4';
	 *   - crate a enhanced volume as mkisofs doing;
	 *   - allow a File Name to have leading dot;
	 *   - allow a File Name to have all ASCII letters;
	 *   - allow a File Name to have multiple dots;
	 *   - allow more then 8 depths of directory trees;
	 *   - disable a version number to a File Name;
	 *   - disable a forced period to the tail of a File Name;
	 *   - the maxinum length of files and directories is raised to 193.
	 *     if rockridge option is disabled, raised to 207.
	 */
	unsigned int	 iso_level:3;
#define OPT_ISO_LEVEL_DEFAULT		1	/* ISO Level 1 */

	/*
	 * Usage  : joliet[=long]
	 *        : !joliet
	 *        :   Do not generate Joliet Volume and Records.
	 *        : joliet [DEFAULT]
	 *        :   Generates Joliet Volume and Directory Records.
	 *        :   [COMPAT: mkisofs -J/-joliet]
	 *        : joliet=long
	 *        :   The joliet filenames are up to 103 Unicode
	 *        :   characters.
	 *        :   This option breaks the Joliet specification.
	 *        :   [COMPAT: mkisofs -J -joliet-long]
	 * Type   : boolean/string
	 * Default: Enabled
	 * COMPAT : mkisofs -J / -joliet-long
	 *
	 * Generates Joliet Volume and Directory Records.
	 */
	unsigned int	 joliet:2;
#define OPT_JOLIET_DISABLE		0	/* Not generate Joliet Records. */
#define OPT_JOLIET_ENABLE		1	/* Generate Joliet Records.  */
#define OPT_JOLIET_LONGNAME		2	/* Use long joliet filenames.*/
#define OPT_JOLIET_DEFAULT		OPT_JOLIET_ENABLE

	/*
	 * Usage  : !limit-depth
	 * Type   : boolean
	 * Default: Enabled
	 *	  : Violates the ISO9660 standard if disable.
	 * COMPAT : mkisofs -D/-disable-deep-relocation
	 *
	 * The number of levels in hierarchy cannot exceed eight.
	 */
	unsigned int	 limit_depth:1;
#define OPT_LIMIT_DEPTH_DEFAULT		1	/* Enabled */

	/*
	 * Usage  : !limit-dirs
	 * Type   : boolean
	 * Default: Enabled
	 *	  : Violates the ISO9660 standard if disable.
	 * COMPAT : mkisofs -no-limit-pathtables
	 *
	 * Limits the number of directories less than 65536 due
	 * to the size of the Parent Directory Number of Path
	 * Table.
	 */
	unsigned int	 limit_dirs:1;
#define OPT_LIMIT_DIRS_DEFAULT		1	/* Enabled */

	/*
	 * Usage  : !pad
	 * Type   : boolean
	 * Default: Enabled
	 * COMPAT : -pad/-no-pad
	 *
	 * Pads the end of the ISO image by null of 300Ki bytes.
	 */
	unsigned int	 pad:1;
#define OPT_PAD_DEFAULT			1	/* Enabled */

	/*
	 * Usage  : publisher=<value>
	 * Type   : string, max 128 bytes
	 * Default: Not specified
	 * COMPAT : mkisofs -publisher <value>
	 *
	 * Specifies Publisher Identifier.
	 * If the first byte is set to '_'(5F), the remaining
	 * bytes of this option shall specify an identifier
	 * for a file containing the identification of the user.
	 * This file shall be described in the Root Directory.
	 */
	unsigned int	 publisher:1;
#define OPT_PUBLISHER_DEFAULT		0	/* Not specified */
#define PUBLISHER_IDENTIFIER_SIZE	128

	/*
	 * Usage  : rockridge
	 *        : !rockridge
	 *        :    disable to generate SUSP and RR records.
	 *        : rockridge
	 *        :    the same as 'rockridge=useful'.
	 *        : rockridge=strict
	 *        :    generate SUSP and RR records.
	 *        :    [COMPAT: mkisofs -R]
	 *        : rockridge=useful [DEFAULT]
	 *        :    generate SUSP and RR records.
	 *        :    [COMPAT: mkisofs -r]
	 *        :    NOTE  Our rockridge=useful option does not set a zero
	 *        :          to uid and gid, you should use application
	 *        :          option such as --gid,--gname,--uid and --uname
	 *        :          badtar options instead.
	 * Type   : boolean/string
	 * Default: Enabled as rockridge=useful
	 * COMPAT : mkisofs -r / -R
	 *
	 * Generates SUSP and RR records.
	 */
	unsigned int	 rr:2;
#define OPT_RR_DISABLED			0
#define OPT_RR_STRICT			1
#define OPT_RR_USEFUL			2
#define OPT_RR_DEFAULT			OPT_RR_USEFUL

	/*
	 * Usage  : volume-id=<value>
	 * Type   : string, max 32 bytes
	 * Default: Not specified
	 * COMPAT : mkisofs -V <value>
	 *
	 * Specifies Volume Identifier.
	 */
	unsigned int	 volume_id:1;
#define OPT_VOLUME_ID_DEFAULT		0	/* Use default identifier */
#define VOLUME_IDENTIFIER_SIZE		32

	/*
	 * Usage  : !zisofs [DEFAULT] 
	 *        :    Disable to generate RRIP 'ZF' extension.
	 *        : zisofs
	 *        :    Make files zisofs file and generate RRIP 'ZF'
 	 *        :    extension. So you do not need mkzftree utility
	 *        :    for making zisofs.
	 *        :    When the file size is less than one Logical Block
	 *        :    size, that file will not zisofs'ed since it does
	 *        :    reduece an ISO-image size.
	 *        :
	 *        :    When you specify option 'boot=<boot-image>', that
	 *        :    'boot-image' file won't be converted to zisofs file.
	 * Type   : boolean
	 * Default: Disabled
	 *
	 * Generates RRIP 'ZF' System Use Entry.
	 */
	unsigned int	 zisofs:1;
#define OPT_ZISOFS_DISABLED		0
#define OPT_ZISOFS_DIRECT		1
#define OPT_ZISOFS_DEFAULT		OPT_ZISOFS_DISABLED

};

struct iso9660 {
	/* The creation time of ISO image. */
	time_t			 birth_time;
	/* A file stream of a temporary file, which file contents
	 * save to until ISO iamge can be created. */
	int			 temp_fd;

	struct isofile		*cur_file;
	struct isoent		*cur_dirent;
	struct archive_string	 cur_dirstr;
	uint64_t		 bytes_remaining;
	int			 need_multi_extent;

	/* Temporary string buffer for Joliet extension. */ 
	struct archive_string	 utf16be;
	struct archive_string	 mbs;

	struct archive_string_conv *sconv_to_utf16be;
	struct archive_string_conv *sconv_from_utf16be;

	/* A list of all of struct isofile entries. */
	struct {
		struct isofile	*first;
		struct isofile	**last;
	}			 all_file_list;

	/* A list of struct isofile entries which have its
	 * contents and are not a directory, a hardlined file
	 * and a symlink file. */
	struct {
		struct isofile	*first;
		struct isofile	**last;
	}			 data_file_list;

	/* Used for managing to find hardlinking files. */
	struct archive_rb_tree	 hardlink_rbtree;

	/* Used for making the Path Table Record. */
	struct vdd {
		/* the root of entry tree. */
		struct isoent	*rootent;
		enum vdd_type {
			VDD_PRIMARY,
			VDD_JOLIET,
			VDD_ENHANCED
		} vdd_type;

		struct path_table {
			struct isoent		*first;
			struct isoent		**last;
			struct isoent		**sorted;
			int			 cnt;
		} *pathtbl;
		int				 max_depth;

		int		 path_table_block;
		int		 path_table_size;
		int		 location_type_L_path_table;
		int		 location_type_M_path_table;
		int		 total_dir_block;
	} primary, joliet;

	/* Used for making a Volume Descriptor. */
	int			 volume_space_size;
	int			 volume_sequence_number;
	int			 total_file_block;
	struct archive_string	 volume_identifier;
	struct archive_string	 publisher_identifier;
	struct archive_string	 data_preparer_identifier;
	struct archive_string	 application_identifier;
	struct archive_string	 copyright_file_identifier;
	struct archive_string	 abstract_file_identifier;
	struct archive_string	 bibliographic_file_identifier;

	/* Used for making rockridge extensions. */
	int			 location_rrip_er;

	/* Used for making zisofs. */
	struct {
		int		 detect_magic:1;
		int		 making:1;
		int		 allzero:1;
		unsigned char	 magic_buffer[64];
		int		 magic_cnt;

#ifdef HAVE_ZLIB_H
		/*
		 * Copy a compressed file to iso9660.zisofs.temp_fd
		 * and also copy a uncompressed file(original file) to
		 * iso9660.temp_fd . If the number of logical block
		 * of the compressed file is less than the number of
		 * logical block of the uncompressed file, use it and
		 * remove the copy of the uncompressed file.
		 * but if not, we use uncompressed file and remove
		 * the copy of the compressed file.
		 */
		uint32_t	*block_pointers;
		size_t		 block_pointers_allocated;
		int		 block_pointers_cnt;
		int		 block_pointers_idx;
		int64_t		 total_size;
		int64_t		 block_offset;

		z_stream	 stream;
		int		 stream_valid;
		int64_t		 remaining;
		int		 compression_level;
#endif
	} zisofs;

	struct isoent		*directories_too_deep;
	int			 dircnt_max;

	/* Write buffer. */
#define wb_buffmax()	(LOGICAL_BLOCK_SIZE * 32)
#define wb_remaining(a)	(((struct iso9660 *)(a)->format_data)->wbuff_remaining)
#define wb_offset(a)	(((struct iso9660 *)(a)->format_data)->wbuff_offset \
		+ wb_buffmax() - wb_remaining(a))
	unsigned char		 wbuff[LOGICAL_BLOCK_SIZE * 32];
	size_t			 wbuff_remaining;
	enum {
		WB_TO_STREAM,
		WB_TO_TEMP
	} 			 wbuff_type;
	int64_t			 wbuff_offset;
	int64_t			 wbuff_written;
	int64_t			 wbuff_tail;

	/* 'El Torito' boot data. */
	struct {
		/* boot catalog file */
		struct archive_string	 catalog_filename;
		struct isoent		*catalog;
		/* boot image file */
		struct archive_string	 boot_filename;
		struct isoent		*boot;

		unsigned char		 platform_id;
#define BOOT_PLATFORM_X86	0
#define BOOT_PLATFORM_PPC	1
#define BOOT_PLATFORM_MAC	2
		struct archive_string	 id;
		unsigned char		 media_type;
#define BOOT_MEDIA_NO_EMULATION		0
#define BOOT_MEDIA_1_2M_DISKETTE	1
#define BOOT_MEDIA_1_44M_DISKETTE	2
#define BOOT_MEDIA_2_88M_DISKETTE	3
#define BOOT_MEDIA_HARD_DISK		4
		unsigned char		 system_type;
		uint16_t		 boot_load_seg;
		uint16_t		 boot_load_size;
#define BOOT_LOAD_SIZE		4
	} el_torito;

	struct iso_option	 opt;
};

/*
 * Types of Volume Descriptor
 */
enum VD_type {
	VDT_BOOT_RECORD=0,	/* Boot Record Volume Descriptor 	*/
	VDT_PRIMARY=1,		/* Primary Volume Descriptor		*/
	VDT_SUPPLEMENTARY=2,	/* Supplementary Volume Descriptor	*/
	VDT_TERMINATOR=255	/* Volume Descriptor Set Terminator	*/
};

/*
 * Types of Directory Record
 */
enum dir_rec_type {
	DIR_REC_VD,		/* Stored in Volume Descriptor.	*/
	DIR_REC_SELF,		/* Stored as Current Directory.	*/
	DIR_REC_PARENT,		/* Stored as Parent Directory.	*/
	DIR_REC_NORMAL,		/* Stored as Child.		*/
};

/*
 * Kinds of Volume Descriptor Character
 */
enum vdc {
	VDC_STD,
	VDC_LOWERCASE,
	VDC_UCS2,
	VDC_UCS2_DIRECT,
};

/*
 * IDentifier Resolver.
 * Used for resolving duplicated filenames.
 */
struct idr {
	struct idrent {
		struct archive_rb_node	rbnode;
		/* Used in wait_list. */
		struct idrent		*wnext;
		struct idrent		*avail;

		struct isoent		*isoent;
		int			 weight;
		int			 noff;
		int			 rename_num;
	} *idrent_pool;

	struct archive_rb_tree		 rbtree;

	struct {
		struct idrent		*first;
		struct idrent		**last;
	} wait_list;

	int				 pool_size;
	int				 pool_idx;
	int				 num_size;
	int				 null_size;

	char				 char_map[0x80];
};

enum char_type {
	A_CHAR,
	D_CHAR,
};


static int	iso9660_options(struct archive_write *,
		    const char *, const char *);
static int	iso9660_write_header(struct archive_write *,
		    struct archive_entry *);
static ssize_t	iso9660_write_data(struct archive_write *,
		    const void *, size_t);
static int	iso9660_finish_entry(struct archive_write *);
static int	iso9660_close(struct archive_write *);
static int	iso9660_free(struct archive_write *);

static void	get_system_identitier(char *, size_t);
static void	set_str(unsigned char *, const char *, size_t, char,
		    const char *);
static inline int joliet_allowed_char(unsigned char, unsigned char);
static int	set_str_utf16be(struct archive_write *, unsigned char *,
			const char *, size_t, uint16_t, enum vdc);
static int	set_str_a_characters_bp(struct archive_write *,
			unsigned char *, int, int, const char *, enum vdc);
static int	set_str_d_characters_bp(struct archive_write *,
			unsigned char *, int, int, const char *, enum  vdc);
static void	set_VD_bp(unsigned char *, enum VD_type, unsigned char);
static inline void set_unused_field_bp(unsigned char *, int, int);

static unsigned char *extra_open_record(unsigned char *, int,
		    struct isoent *, struct ctl_extr_rec *);
static void	extra_close_record(struct ctl_extr_rec *, int);
static unsigned char * extra_next_record(struct ctl_extr_rec *, int);
static unsigned char *extra_get_record(struct isoent *, int *, int *, int *);
static void	extra_tell_used_size(struct ctl_extr_rec *, int);
static int	extra_setup_location(struct isoent *, int);
static int	set_directory_record_rr(unsigned char *, int,
		    struct isoent *, struct iso9660 *, enum dir_rec_type);
static int	set_directory_record(unsigned char *, size_t,
		    struct isoent *, struct iso9660 *, enum dir_rec_type,
		    enum vdd_type);
static inline int get_dir_rec_size(struct iso9660 *, struct isoent *,
		    enum dir_rec_type, enum vdd_type);
static inline unsigned char *wb_buffptr(struct archive_write *);
static int	wb_write_out(struct archive_write *);
static int	wb_consume(struct archive_write *, size_t);
#ifdef HAVE_ZLIB_H
static int	wb_set_offset(struct archive_write *, int64_t);
#endif
static int	write_null(struct archive_write *, size_t);
static int	write_VD_terminator(struct archive_write *);
static int	set_file_identifier(unsigned char *, int, int, enum vdc,
		    struct archive_write *, struct vdd *,
		    struct archive_string *, const char *, int,
		    enum char_type);
static int	write_VD(struct archive_write *, struct vdd *);
static int	write_VD_boot_record(struct archive_write *);
static int	write_information_block(struct archive_write *);
static int	write_path_table(struct archive_write *, int,
		    struct vdd *);
static int	write_directory_descriptors(struct archive_write *,
		    struct vdd *);
static int	write_file_descriptors(struct archive_write *);
static int	write_rr_ER(struct archive_write *);
static void	calculate_path_table_size(struct vdd *);

static void	isofile_init_entry_list(struct iso9660 *);
static void	isofile_add_entry(struct iso9660 *, struct isofile *);
static void	isofile_free_all_entries(struct iso9660 *);
static void	isofile_init_entry_data_file_list(struct iso9660 *);
static void	isofile_add_data_file(struct iso9660 *, struct isofile *);
static struct isofile * isofile_new(struct archive_write *,
		    struct archive_entry *);
static void	isofile_free(struct isofile *);
static int	isofile_gen_utility_names(struct archive_write *,
		    struct isofile *);
static int	isofile_register_hardlink(struct archive_write *,
		    struct isofile *);
static void	isofile_connect_hardlink_files(struct iso9660 *);
static void	isofile_init_hardlinks(struct iso9660 *);
static void	isofile_free_hardlinks(struct iso9660 *);

static struct isoent *isoent_new(struct isofile *);
static int	isoent_clone_tree(struct archive_write *,
		    struct isoent **, struct isoent *);
static void	_isoent_free(struct isoent *isoent);
static void	isoent_free_all(struct isoent *);
static struct isoent * isoent_create_virtual_dir(struct archive_write *,
		    struct iso9660 *, const char *);
static int	isoent_cmp_node(const struct archive_rb_node *,
		    const struct archive_rb_node *);
static int	isoent_cmp_key(const struct archive_rb_node *,
		    const void *);
static int	isoent_add_child_head(struct isoent *, struct isoent *);
static int	isoent_add_child_tail(struct isoent *, struct isoent *);
static void	isoent_remove_child(struct isoent *, struct isoent *);
static void	isoent_setup_directory_location(struct iso9660 *,
		    int, struct vdd *);
static void	isoent_setup_file_location(struct iso9660 *, int);
static int	get_path_component(char *, int, const char *);
static int	isoent_tree(struct archive_write *, struct isoent **);
static struct isoent *isoent_find_child(struct isoent *, const char *);
static struct isoent *isoent_find_entry(struct isoent *, const char *);
static void	idr_relaxed_filenames(char *);
static void	idr_init(struct iso9660 *, struct vdd *, struct idr *);
static void	idr_cleanup(struct idr *);
static int	idr_ensure_poolsize(struct archive_write *, struct idr *,
		    int);
static int	idr_start(struct archive_write *, struct idr *,
		    int, int, int, int, const struct archive_rb_tree_ops *);
static void	idr_register(struct idr *, struct isoent *, int,
		    int);
static void	idr_extend_identifier(struct idrent *, int, int);
static void	idr_resolve(struct idr *, void (*)(unsigned char *, int));
static void	idr_set_num(unsigned char *, int);
static void	idr_set_num_beutf16(unsigned char *, int);
static int	isoent_gen_iso9660_identifier(struct archive_write *,
		    struct isoent *, struct idr *);
static int	isoent_gen_joliet_identifier(struct archive_write *,
		    struct isoent *, struct idr *);
static int	isoent_cmp_iso9660_identifier(const struct isoent *,
		    const struct isoent *);
static int	isoent_cmp_node_iso9660(const struct archive_rb_node *,
		    const struct archive_rb_node *);
static int	isoent_cmp_key_iso9660(const struct archive_rb_node *,
		    const void *);
static int	isoent_cmp_joliet_identifier(const struct isoent *,
		    const struct isoent *);
static int	isoent_cmp_node_joliet(const struct archive_rb_node *,
		    const struct archive_rb_node *);
static int	isoent_cmp_key_joliet(const struct archive_rb_node *,
		    const void *);
static inline void path_table_add_entry(struct path_table *, struct isoent *);
static inline struct isoent * path_table_last_entry(struct path_table *);
static int	isoent_make_path_table(struct archive_write *);
static int	isoent_find_out_boot_file(struct archive_write *,
		    struct isoent *);
static int	isoent_create_boot_catalog(struct archive_write *,
		    struct isoent *);
static size_t	fd_boot_image_size(int);
static int	make_boot_catalog(struct archive_write *);
static int	setup_boot_information(struct archive_write *);

static int	zisofs_init(struct archive_write *, struct isofile *);
static void	zisofs_detect_magic(struct archive_write *,
		    const void *, size_t);
static int	zisofs_write_to_temp(struct archive_write *,
		    const void *, size_t);
static int	zisofs_finish_entry(struct archive_write *);
static int	zisofs_rewind_boot_file(struct archive_write *);
static int	zisofs_free(struct archive_write *);

int
archive_write_set_format_iso9660(struct archive *_a)
{
	struct archive_write *a = (struct archive_write *)_a;
	struct iso9660 *iso9660;

	archive_check_magic(_a, ARCHIVE_WRITE_MAGIC,
	    ARCHIVE_STATE_NEW, "archive_write_set_format_iso9660");

	/* If another format was already registered, unregister it. */
	if (a->format_free != NULL)
		(a->format_free)(a);

	iso9660 = calloc(1, sizeof(*iso9660));
	if (iso9660 == NULL) {
		archive_set_error(&a->archive, ENOMEM,
		    "Can't allocate iso9660 data");
		return (ARCHIVE_FATAL);
	}
	iso9660->birth_time = 0;
	iso9660->temp_fd = -1;
	iso9660->cur_file = NULL;
	iso9660->primary.max_depth = 0;
	iso9660->primary.vdd_type = VDD_PRIMARY;
	iso9660->primary.pathtbl = NULL;
	iso9660->joliet.rootent = NULL;
	iso9660->joliet.max_depth = 0;
	iso9660->joliet.vdd_type = VDD_JOLIET;
	iso9660->joliet.pathtbl = NULL;
	isofile_init_entry_list(iso9660);
	isofile_init_entry_data_file_list(iso9660);
	isofile_init_hardlinks(iso9660);
	iso9660->directories_too_deep = NULL;
	iso9660->dircnt_max = 1;
	iso9660->wbuff_remaining = wb_buffmax();
	iso9660->wbuff_type = WB_TO_TEMP;
	iso9660->wbuff_offset = 0;
	iso9660->wbuff_written = 0;
	iso9660->wbuff_tail = 0;
	archive_string_init(&(iso9660->utf16be));
	archive_string_init(&(iso9660->mbs));

	/*
	 * Init Identifiers used for PVD and SVD.
	 */
	archive_string_init(&(iso9660->volume_identifier));
	archive_strcpy(&(iso9660->volume_identifier), "CDROM");
	archive_string_init(&(iso9660->publisher_identifier));
	archive_string_init(&(iso9660->data_preparer_identifier));
	archive_string_init(&(iso9660->application_identifier));
	archive_strcpy(&(iso9660->application_identifier),
	    archive_version_string());
	archive_string_init(&(iso9660->copyright_file_identifier));
	archive_string_init(&(iso9660->abstract_file_identifier));
	archive_string_init(&(iso9660->bibliographic_file_identifier));

	/*
	 * Init El Torito bootable CD variables.
	 */
	archive_string_init(&(iso9660->el_torito.catalog_filename));
	iso9660->el_torito.catalog = NULL;
	/* Set default file name of boot catalog  */
	archive_strcpy(&(iso9660->el_torito.catalog_filename),
	    "boot.catalog");
	archive_string_init(&(iso9660->el_torito.boot_filename));
	iso9660->el_torito.boot = NULL;
	iso9660->el_torito.platform_id = BOOT_PLATFORM_X86;
	archive_string_init(&(iso9660->el_torito.id));
	iso9660->el_torito.boot_load_seg = 0;
	iso9660->el_torito.boot_load_size = BOOT_LOAD_SIZE;

	/*
	 * Init zisofs variables.
	 */
#ifdef HAVE_ZLIB_H
	iso9660->zisofs.block_pointers = NULL;
	iso9660->zisofs.block_pointers_allocated = 0;
	iso9660->zisofs.stream_valid = 0;
	iso9660->zisofs.compression_level = 9;
	memset(&(iso9660->zisofs.stream), 0,
	    sizeof(iso9660->zisofs.stream));
#endif

	/*
	 * Set default value of iso9660 options.
	 */
	iso9660->opt.abstract_file = OPT_ABSTRACT_FILE_DEFAULT;
	iso9660->opt.application_id = OPT_APPLICATION_ID_DEFAULT;
	iso9660->opt.allow_vernum = OPT_ALLOW_VERNUM_DEFAULT;
	iso9660->opt.biblio_file = OPT_BIBLIO_FILE_DEFAULT;
	iso9660->opt.boot = OPT_BOOT_DEFAULT;
	iso9660->opt.boot_catalog = OPT_BOOT_CATALOG_DEFAULT;
	iso9660->opt.boot_info_table = OPT_BOOT_INFO_TABLE_DEFAULT;
	iso9660->opt.boot_load_seg = OPT_BOOT_LOAD_SEG_DEFAULT;
	iso9660->opt.boot_load_size = OPT_BOOT_LOAD_SIZE_DEFAULT;
	iso9660->opt.boot_type = OPT_BOOT_TYPE_DEFAULT;
	iso9660->opt.compression_level = OPT_COMPRESSION_LEVEL_DEFAULT;
	iso9660->opt.copyright_file = OPT_COPYRIGHT_FILE_DEFAULT;
	iso9660->opt.iso_level = OPT_ISO_LEVEL_DEFAULT;
	iso9660->opt.joliet = OPT_JOLIET_DEFAULT;
	iso9660->opt.limit_depth = OPT_LIMIT_DEPTH_DEFAULT;
	iso9660->opt.limit_dirs = OPT_LIMIT_DIRS_DEFAULT;
	iso9660->opt.pad = OPT_PAD_DEFAULT;
	iso9660->opt.publisher = OPT_PUBLISHER_DEFAULT;
	iso9660->opt.rr = OPT_RR_DEFAULT;
	iso9660->opt.volume_id = OPT_VOLUME_ID_DEFAULT;
	iso9660->opt.zisofs = OPT_ZISOFS_DEFAULT;

	/* Create the root directory. */
	iso9660->primary.rootent =
	    isoent_create_virtual_dir(a, iso9660, "");
	if (iso9660->primary.rootent == NULL) {
		free(iso9660);
		archive_set_error(&a->archive, ENOMEM,
		    "Can't allocate memory");
		return (ARCHIVE_FATAL);
	}
	iso9660->primary.rootent->parent = iso9660->primary.rootent;
	iso9660->cur_dirent = iso9660->primary.rootent;
	archive_string_init(&(iso9660->cur_dirstr));
	archive_string_ensure(&(iso9660->cur_dirstr), 1);
	iso9660->cur_dirstr.s[0] = 0;
	iso9660->sconv_to_utf16be = NULL;
	iso9660->sconv_from_utf16be = NULL;

	a->format_data = iso9660;
	a->format_name = "iso9660";
	a->format_options = iso9660_options;
	a->format_write_header = iso9660_write_header;
	a->format_write_data = iso9660_write_data;
	a->format_finish_entry = iso9660_finish_entry;
	a->format_close = iso9660_close;
	a->format_free = iso9660_free;
	a->archive.archive_format = ARCHIVE_FORMAT_ISO9660;
	a->archive.archive_format_name = "ISO9660";

	return (ARCHIVE_OK);
}

static int
get_str_opt(struct archive_write *a, struct archive_string *s,
    size_t maxsize, const char *key, const char *value)
{

	if (strlen(value) > maxsize) {
		archive_set_error(&a->archive, ARCHIVE_ERRNO_MISC,
		    "Value is longer than %zu characters "
		    "for option ``%s''", maxsize, key);
		return (ARCHIVE_FATAL);
	}
	archive_strcpy(s, value);
	return (ARCHIVE_OK);
}

static int
get_num_opt(struct archive_write *a, int *num, int high, int low,
    const char *key, const char *value)
{
	const char *p = value;
	int data = 0;
	int neg = 0;

	if (p == NULL) {
		archive_set_error(&a->archive, ARCHIVE_ERRNO_MISC,
		    "Invalid value(empty) for option ``%s''", key);
		return (ARCHIVE_FATAL);
	}
	if (*p == '-') {
		neg = 1;
		p++;
	}
	while (*p) {
		if (*p >= '0' && *p <= '9')
			data = data * 10 + *p - '0';
		else {
			archive_set_error(&a->archive, ARCHIVE_ERRNO_MISC,
			    "Invalid value for option ``%s''", key);
			return (ARCHIVE_FATAL);
		}
		if (data > high) {
			archive_set_error(&a->archive, ARCHIVE_ERRNO_MISC,
			    "Invalid value(over %d) for "
			    "option ``%s''", high, key);
			return (ARCHIVE_FATAL);
		}
		if (data < low) {
			archive_set_error(&a->archive, ARCHIVE_ERRNO_MISC,
			    "Invalid value(under %d) for "
			    "option ``%s''", low, key);
			return (ARCHIVE_FATAL);
		}
		p++;
	}
	if (neg)
		data *= -1;
	*num = data;

	return (ARCHIVE_OK);
}

static int
iso9660_options(struct archive_write *a, const char *key, const char *value)
{
	struct iso9660 *iso9660 = a->format_data;
	const char *p;
	int r;

	switch (key[0]) {
	case 'a':
		if (strcmp(key, "abstract-file") == 0) {
			r = get_str_opt(a,
			    &(iso9660->abstract_file_identifier),
			    ABSTRACT_FILE_SIZE, key, value);
			iso9660->opt.abstract_file = r == ARCHIVE_OK;
			return (r);
		}
		if (strcmp(key, "application-id") == 0) {
			r = get_str_opt(a,
			    &(iso9660->application_identifier),
			    APPLICATION_IDENTIFIER_SIZE, key, value);
			iso9660->opt.application_id = r == ARCHIVE_OK;
			return (r);
		}
		if (strcmp(key, "allow-vernum") == 0) {
			iso9660->opt.allow_vernum = value != NULL;
			return (ARCHIVE_OK);
		}
		break;
	case 'b':
		if (strcmp(key, "biblio-file") == 0) {
			r = get_str_opt(a,
			    &(iso9660->bibliographic_file_identifier),
			    BIBLIO_FILE_SIZE, key, value);
			iso9660->opt.biblio_file = r == ARCHIVE_OK;
			return (r);
		}
		if (strcmp(key, "boot") == 0) {
			if (value == NULL)
				iso9660->opt.boot = 0;
			else {
				iso9660->opt.boot = 1;
				archive_strcpy(
				    &(iso9660->el_torito.boot_filename),
				    value);
			}
			return (ARCHIVE_OK);
		}
		if (strcmp(key, "boot-catalog") == 0) {
			r = get_str_opt(a,
			    &(iso9660->el_torito.catalog_filename),
			    1024, key, value);
			iso9660->opt.boot_catalog = r == ARCHIVE_OK;
			return (r);
		}
		if (strcmp(key, "boot-info-table") == 0) {
			iso9660->opt.boot_info_table = value != NULL;
			return (ARCHIVE_OK);
		}
		if (strcmp(key, "boot-load-seg") == 0) {
			uint32_t seg;

			iso9660->opt.boot_load_seg = 0;
			if (value == NULL)
				goto invalid_value;
			seg = 0;
			p = value;
			if (p[0] == '0' && (p[1] == 'x' || p[1] == 'X'))
				p += 2;
			while (*p) {
				if (seg)
					seg <<= 4;
				if (*p >= 'A' && *p <= 'F')
					seg += *p - 'A' + 0x0a;
				else if (*p >= 'a' && *p <= 'f')
					seg += *p - 'a' + 0x0a;
				else if (*p >= '0' && *p <= '9')
					seg += *p - '0';
				else
					goto invalid_value;
				if (seg > 0xffff) {
					archive_set_error(&a->archive,
					    ARCHIVE_ERRNO_MISC,
					    "Invalid value(over 0xffff) for "
					    "option ``%s''", key);
					return (ARCHIVE_FATAL);
				}
				p++;
			}
			iso9660->el_torito.boot_load_seg = (uint16_t)seg;
			iso9660->opt.boot_load_seg = 1;
			return (ARCHIVE_OK);
		}
		if (strcmp(key, "boot-load-size") == 0) {
			int num = 0;
			r = get_num_opt(a, &num, 0xffff, 1, key, value);
			iso9660->opt.boot_load_size = r == ARCHIVE_OK;
			if (r != ARCHIVE_OK)
				return (ARCHIVE_FATAL);
			iso9660->el_torito.boot_load_size = (uint16_t)num;
			return (ARCHIVE_OK);
		}
		if (strcmp(key, "boot-type") == 0) {
			if (value == NULL)
				goto invalid_value;
			if (strcmp(value, "no-emulation") == 0)
				iso9660->opt.boot_type = OPT_BOOT_TYPE_NO_EMU;
			else if (strcmp(value, "fd") == 0)
				iso9660->opt.boot_type = OPT_BOOT_TYPE_FD;
			else if (strcmp(value, "hard-disk") == 0)
				iso9660->opt.boot_type = OPT_BOOT_TYPE_HARD_DISK;
			else
				goto invalid_value;
			return (ARCHIVE_OK);
		}
		break;
	case 'c':
		if (strcmp(key, "compression-level") == 0) {
#ifdef HAVE_ZLIB_H
			if (value == NULL ||
			    !(value[0] >= '0' && value[0] <= '9') ||
			    value[1] != '\0')
				goto invalid_value;
                	iso9660->zisofs.compression_level = value[0] - '0';
			iso9660->opt.compression_level = 1;
                	return (ARCHIVE_OK);
#else
			archive_set_error(&a->archive,
			    ARCHIVE_ERRNO_MISC,
			    "Option ``%s'' "
			    "is not supported on this platform.", key);
			return (ARCHIVE_FATAL);
#endif
		}
		if (strcmp(key, "copyright-file") == 0) {
			r = get_str_opt(a,
			    &(iso9660->copyright_file_identifier),
			    COPYRIGHT_FILE_SIZE, key, value);
			iso9660->opt.copyright_file = r == ARCHIVE_OK;
			return (r);
		}
#ifdef DEBUG
		/* Specifies Volume creation date and time;
		 * year(4),month(2),day(2),hour(2),minute(2),second(2).
		 * e.g. "20090929033757"
		 */
		if (strcmp(key, "creation") == 0) {
			struct tm tm;
			char buf[5];

			p = value;
			if (p == NULL || strlen(p) < 14)
				goto invalid_value;
			memset(&tm, 0, sizeof(tm));
			memcpy(buf, p, 4); buf[4] = '\0'; p += 4;
			tm.tm_year = strtol(buf, NULL, 10) - 1900;
			memcpy(buf, p, 2); buf[2] = '\0'; p += 2;
			tm.tm_mon = strtol(buf, NULL, 10) - 1;
			memcpy(buf, p, 2); buf[2] = '\0'; p += 2;
			tm.tm_mday = strtol(buf, NULL, 10);
			memcpy(buf, p, 2); buf[2] = '\0'; p += 2;
			tm.tm_hour = strtol(buf, NULL, 10);
			memcpy(buf, p, 2); buf[2] = '\0'; p += 2;
			tm.tm_min = strtol(buf, NULL, 10);
			memcpy(buf, p, 2); buf[2] = '\0';
			tm.tm_sec = strtol(buf, NULL, 10);
			iso9660->birth_time = mktime(&tm);
			return (ARCHIVE_OK);
		}
#endif
		break;
	case 'i':
		if (strcmp(key, "iso-level") == 0) {
			if (value != NULL && value[1] == '\0' &&
			    (value[0] >= '1' && value[0] <= '4')) {
				iso9660->opt.iso_level = value[0]-'0';
				return (ARCHIVE_OK);
			}
			goto invalid_value;
		}
		break;
	case 'j':
		if (strcmp(key, "joliet") == 0) {
			if (value == NULL)
				iso9660->opt.joliet = OPT_JOLIET_DISABLE;
			else if (strcmp(value, "1") == 0)
				iso9660->opt.joliet = OPT_JOLIET_ENABLE;
			else if (strcmp(value, "long") == 0)
				iso9660->opt.joliet = OPT_JOLIET_LONGNAME;
			else
				goto invalid_value;
			return (ARCHIVE_OK);
		}
		break;
	case 'l':
		if (strcmp(key, "limit-depth") == 0) {
			iso9660->opt.limit_depth = value != NULL;
			return (ARCHIVE_OK);
		}
		if (strcmp(key, "limit-dirs") == 0) {
			iso9660->opt.limit_dirs = value != NULL;
			return (ARCHIVE_OK);
		}
		break;
	case 'p':
		if (strcmp(key, "pad") == 0) {
			iso9660->opt.pad = value != NULL;
			return (ARCHIVE_OK);
		}
		if (strcmp(key, "publisher") == 0) {
			r = get_str_opt(a,
			    &(iso9660->publisher_identifier),
			    PUBLISHER_IDENTIFIER_SIZE, key, value);
			iso9660->opt.publisher = r == ARCHIVE_OK;
			return (r);
		}
		break;
	case 'r':
		if (strcmp(key, "rockridge") == 0 ||
		    strcmp(key, "Rockridge") == 0) {
			if (value == NULL)
				iso9660->opt.rr = OPT_RR_DISABLED;
			else if (strcmp(value, "1") == 0)
				iso9660->opt.rr = OPT_RR_USEFUL;
			else if (strcmp(value, "strict") == 0)
				iso9660->opt.rr = OPT_RR_STRICT;
			else if (strcmp(value, "useful") == 0)
				iso9660->opt.rr = OPT_RR_USEFUL;
			else
				goto invalid_value;
			return (ARCHIVE_OK);
		}
		break;
	case 'v':
		if (strcmp(key, "volume-id") == 0) {
			r = get_str_opt(a, &(iso9660->volume_identifier),
			    VOLUME_IDENTIFIER_SIZE, key, value);
			iso9660->opt.volume_id = r == ARCHIVE_OK;
			return (r);
		}
		break;
	case 'z':
		if (strcmp(key, "zisofs") == 0) {
			if (value == NULL)
				iso9660->opt.zisofs = OPT_ZISOFS_DISABLED;
			else {
#ifdef HAVE_ZLIB_H
				iso9660->opt.zisofs = OPT_ZISOFS_DIRECT;
#else
				archive_set_error(&a->archive,
				    ARCHIVE_ERRNO_MISC,
				    "``zisofs'' "
				    "is not supported on this platform.");
				return (ARCHIVE_FATAL);
#endif
			}
			return (ARCHIVE_OK);
		}
		break;
	}

	/* Note: The "warn" return is just to inform the options
	 * supervisor that we didn't handle it.  It will generate
	 * a suitable error if no one used this option. */
	return (ARCHIVE_WARN);

invalid_value:
	archive_set_error(&a->archive, ARCHIVE_ERRNO_MISC,
	    "Invalid value for option ``%s''", key);
	return (ARCHIVE_FAILED);
}

static int
iso9660_write_header(struct archive_write *a, struct archive_entry *entry)
{
	struct iso9660 *iso9660;
	struct isofile *file;
	struct isoent *isoent;
	int r, ret = ARCHIVE_OK;

	iso9660 = a->format_data;

	iso9660->cur_file = NULL;
	iso9660->bytes_remaining = 0;
	iso9660->need_multi_extent = 0;
	if (archive_entry_filetype(entry) == AE_IFLNK
	    && iso9660->opt.rr == OPT_RR_DISABLED) {
		archive_set_error(&a->archive, ARCHIVE_ERRNO_MISC,
		    "Ignore symlink file.");
		iso9660->cur_file = NULL;
		return (ARCHIVE_WARN);
	}
	if (archive_entry_filetype(entry) == AE_IFREG &&
	    archive_entry_size(entry) >= MULTI_EXTENT_SIZE) {
		if (iso9660->opt.iso_level < 3) {
			archive_set_error(&a->archive,
			    ARCHIVE_ERRNO_MISC,
			    "Ignore over %lld bytes file. "
			    "This file too large.",
			    MULTI_EXTENT_SIZE);
				iso9660->cur_file = NULL;
			return (ARCHIVE_WARN);
		}
		iso9660->need_multi_extent = 1;
	}

	file = isofile_new(a, entry);
	if (file == NULL) {
		archive_set_error(&a->archive, ENOMEM,
		    "Can't allocate data");
		return (ARCHIVE_FATAL);
	}
	r = isofile_gen_utility_names(a, file);
	if (r < ARCHIVE_WARN) {
		isofile_free(file);
		return (r);
	}
	else if (r < ret)
		ret = r;

	/*
	 * Ignore a path which looks like the top of directory name
	 * since we have already made the root directory of an ISO image.
	 */
	if (archive_strlen(&(file->parentdir)) == 0 &&
	    archive_strlen(&(file->basename)) == 0) {
		isofile_free(file);
		return (r);
	}

	isofile_add_entry(iso9660, file);
	isoent = isoent_new(file);
	if (isoent == NULL) {
		archive_set_error(&a->archive, ENOMEM,
		    "Can't allocate data");
		return (ARCHIVE_FATAL);
	}
	if (isoent->file->dircnt > iso9660->dircnt_max)
		iso9660->dircnt_max = isoent->file->dircnt;

	/* Add the current file into tree */
	r = isoent_tree(a, &isoent);
	if (r != ARCHIVE_OK)
		return (r);

	/* If there is the same file in tree and
	 * the current file is older than the file in tree.
	 * So we don't need the current file data anymore. */
	if (isoent->file != file)
		return (ARCHIVE_OK);

	/* Non regular files contents are unneeded to be saved to
	 * temporary files. */
	if (archive_entry_filetype(file->entry) != AE_IFREG)
		return (ret);

	/*
	 * Set the current file to cur_file to read its contents.
	 */
	iso9660->cur_file = file;

	if (archive_entry_nlink(file->entry) > 1) {
		r = isofile_register_hardlink(a, file);
		if (r != ARCHIVE_OK)
			return (ARCHIVE_FATAL);
	}

	/*
	 * Prepare to save the contents of the file.
	 */
	if (iso9660->temp_fd < 0) {
		iso9660->temp_fd = __archive_mktemp(NULL);
		if (iso9660->temp_fd < 0) {
			archive_set_error(&a->archive, errno,
			    "Couldn't create temporary file");
			return (ARCHIVE_FATAL);
		}
	}

	/* Save an offset of current file in temporary file. */
	file->content.offset_of_temp = wb_offset(a);
	file->cur_content = &(file->content);
	r = zisofs_init(a, file);
	if (r < ret)
		ret = r;
	iso9660->bytes_remaining =  archive_entry_size(file->entry);

	return (ret);
}

static int
write_to_temp(struct archive_write *a, const void *buff, size_t s)
{
	struct iso9660 *iso9660 = a->format_data;
	ssize_t written;
	const unsigned char *b;

	b = (const unsigned char *)buff;
	while (s) {
		written = write(iso9660->temp_fd, b, s);
		if (written < 0) {
			archive_set_error(&a->archive, errno,
			    "Can't write to temporary file");
			return (ARCHIVE_FATAL);
		}
		s -= written;
		b += written;
	}
	return (ARCHIVE_OK);
}

static int
wb_write_to_temp(struct archive_write *a, const void *buff, size_t s)
{
	const char *xp = buff;
	size_t xs = s;

	/*
	 * If a written data size is big enough to use system-call
	 * and there is no waiting data, this calls write_to_temp() in
	 * order to reduce a extra memory copy.
	 */
	if (wb_remaining(a) == wb_buffmax() && s > (1024 * 16)) {
		struct iso9660 *iso9660 = (struct iso9660 *)a->format_data;
		xs = s % LOGICAL_BLOCK_SIZE;
		iso9660->wbuff_offset += s - xs;
		if (write_to_temp(a, buff, s - xs) != ARCHIVE_OK)
			return (ARCHIVE_FATAL);
		if (xs == 0)
			return (ARCHIVE_OK);
		xp += s - xs;
	}

	while (xs) {
		size_t size = xs;
		if (size > wb_remaining(a))
			size = wb_remaining(a);
		memcpy(wb_buffptr(a), xp, size);
		if (wb_consume(a, size) != ARCHIVE_OK)
			return (ARCHIVE_FATAL);
		xs -= size;
		xp += size;
	}
	return (ARCHIVE_OK);
}

static int
wb_write_padding_to_temp(struct archive_write *a, int64_t csize)
{
	size_t ns;
	int ret;

	ns = (size_t)(csize % LOGICAL_BLOCK_SIZE);
	if (ns != 0)
		ret = write_null(a, LOGICAL_BLOCK_SIZE - ns);
	else
		ret = ARCHIVE_OK;
	return (ret);
}

static ssize_t
write_iso9660_data(struct archive_write *a, const void *buff, size_t s)
{
	struct iso9660 *iso9660 = a->format_data;
	size_t ws;

	if (iso9660->temp_fd < 0) {
		archive_set_error(&a->archive, ARCHIVE_ERRNO_MISC,
		    "Couldn't create temporary file");
		return (ARCHIVE_FATAL);
	}

	ws = s;
	if (iso9660->need_multi_extent &&
	    (iso9660->cur_file->cur_content->size + ws) >=
	      (MULTI_EXTENT_SIZE - LOGICAL_BLOCK_SIZE)) {
		struct content *con;
		size_t ts;

		ts = (size_t)(MULTI_EXTENT_SIZE - LOGICAL_BLOCK_SIZE -
		    iso9660->cur_file->cur_content->size);

		if (iso9660->zisofs.detect_magic)
			zisofs_detect_magic(a, buff, ts);

		if (iso9660->zisofs.making) {
			if (zisofs_write_to_temp(a, buff, ts) != ARCHIVE_OK)
				return (ARCHIVE_FATAL);
		} else {
			if (wb_write_to_temp(a, buff, ts) != ARCHIVE_OK)
				return (ARCHIVE_FATAL);
			iso9660->cur_file->cur_content->size += ts;
		}

		/* Write padding. */
		if (wb_write_padding_to_temp(a,
		    iso9660->cur_file->cur_content->size) != ARCHIVE_OK)
			return (ARCHIVE_FATAL);

		/* Compute the logical block number. */
		iso9660->cur_file->cur_content->blocks = (int)
		    ((iso9660->cur_file->cur_content->size
		     + LOGICAL_BLOCK_SIZE -1) >> LOGICAL_BLOCK_BITS);

		/*
		 * Make next extent.
		 */
		ws -= ts;
		buff = (const void *)(((const unsigned char *)buff) + ts);
		/* Make a content for next extent. */
		con = calloc(1, sizeof(*con));
		if (con == NULL) {
			archive_set_error(&a->archive, ENOMEM,
			    "Can't allocate content data");
			return (ARCHIVE_FATAL);
		}
		con->offset_of_temp = wb_offset(a);
		iso9660->cur_file->cur_content->next = con;
		iso9660->cur_file->cur_content = con;
#ifdef HAVE_ZLIB_H
		iso9660->zisofs.block_offset = 0;
#endif
	}

	if (iso9660->zisofs.detect_magic)
		zisofs_detect_magic(a, buff, ws);

	if (iso9660->zisofs.making) {
		if (zisofs_write_to_temp(a, buff, ws) != ARCHIVE_OK)
			return (ARCHIVE_FATAL);
	} else {
		if (wb_write_to_temp(a, buff, ws) != ARCHIVE_OK)
			return (ARCHIVE_FATAL);
		iso9660->cur_file->cur_content->size += ws;
	}

	return (s);
}

static ssize_t
iso9660_write_data(struct archive_write *a, const void *buff, size_t s)
{
	struct iso9660 *iso9660 = a->format_data;
	ssize_t r;

	if (iso9660->cur_file == NULL)
		return (0);
	if (archive_entry_filetype(iso9660->cur_file->entry) != AE_IFREG)
		return (0);
	if (s > iso9660->bytes_remaining)
		s = (size_t)iso9660->bytes_remaining;
	if (s == 0)
		return (0);

	r = write_iso9660_data(a, buff, s);
	if (r > 0)
		iso9660->bytes_remaining -= r;
	return (r);
}

static int
iso9660_finish_entry(struct archive_write *a)
{
	struct iso9660 *iso9660 = a->format_data;

	if (iso9660->cur_file == NULL)
		return (ARCHIVE_OK);
	if (archive_entry_filetype(iso9660->cur_file->entry) != AE_IFREG)
		return (ARCHIVE_OK);
	if (iso9660->cur_file->content.size == 0)
		return (ARCHIVE_OK);

	/* If there are unwritten data, write null data instead. */
	while (iso9660->bytes_remaining > 0) {
		size_t s;

		s = (iso9660->bytes_remaining > a->null_length)?
		    a->null_length: (size_t)iso9660->bytes_remaining;
		if (write_iso9660_data(a, a->nulls, s) < 0)
			return (ARCHIVE_FATAL);
		iso9660->bytes_remaining -= s;
	}

	if (iso9660->zisofs.making && zisofs_finish_entry(a) != ARCHIVE_OK)
		return (ARCHIVE_FATAL);

	/* Write padding. */
	if (wb_write_padding_to_temp(a, iso9660->cur_file->cur_content->size)
	    != ARCHIVE_OK)
		return (ARCHIVE_FATAL);

	/* Compute the logical block number. */
	iso9660->cur_file->cur_content->blocks = (int)
	    ((iso9660->cur_file->cur_content->size
	     + LOGICAL_BLOCK_SIZE -1) >> LOGICAL_BLOCK_BITS);

	/* Add the current file to data file list. */
	isofile_add_data_file(iso9660, iso9660->cur_file);

	return (ARCHIVE_OK);
}

static int
iso9660_close(struct archive_write *a)
{
	struct iso9660 *iso9660;
	int ret, blocks;

	iso9660 = a->format_data;

	/*
	 * Write remaining data out to the temporary file.
	 */
	if (wb_remaining(a) > 0) {
		ret = wb_write_out(a);
		if (ret < 0)
			return (ret);
	}

	/*
	 * Preparations...
	 */
#ifdef DEBUG
	if (iso9660->birth_time == 0)
#endif
		time(&(iso9660->birth_time));

	/*
	 * Prepare a bootable ISO image.
	 */
	if (iso9660->opt.boot) {
		/* Find out the boot file entry. */
		ret = isoent_find_out_boot_file(a, iso9660->primary.rootent);
		if (ret < 0)
			return (ret);
		/* Reconvert the boot file from zisofs'ed form to
		 * plain form. */
		ret = zisofs_rewind_boot_file(a);
		if (ret < 0)
			return (ret);
		/* Write remaining data out to the temporary file. */
		if (wb_remaining(a) > 0) {
			ret = wb_write_out(a);
			if (ret < 0)
				return (ret);
		}
		/* Create the boot catalog. */
		ret = isoent_create_boot_catalog(a, iso9660->primary.rootent);
		if (ret < 0)
			return (ret);
	}

	/*
	 * Prepare joliet extensions.
	 */
	if (iso9660->opt.joliet) {
		/* Make a new tree for joliet. */
		ret = isoent_clone_tree(a, &(iso9660->joliet.rootent),
		    iso9660->primary.rootent);
		if (ret < 0)
			return (ret);
		/* Make sure we have UTF-16BE convertors.
		 * if there is no file entry, convertors are still
		 * uninitilized. */
		if (iso9660->sconv_to_utf16be == NULL) {
			iso9660->sconv_to_utf16be =
			    archive_string_conversion_to_charset(
				&(a->archive), "UTF-16BE", 1);
			if (iso9660->sconv_to_utf16be == NULL)
				/* Couldn't allocate memory */
				return (ARCHIVE_FATAL);
			iso9660->sconv_from_utf16be =
			    archive_string_conversion_from_charset(
				&(a->archive), "UTF-16BE", 1);
			if (iso9660->sconv_from_utf16be == NULL)
				/* Couldn't allocate memory */
				return (ARCHIVE_FATAL);
		}
	}

	/*
	 * Make Path Tables.
	 */
	ret = isoent_make_path_table(a);
	if (ret < 0)
		return (ret);

	/*
	 * Calculate a total volume size and setup all locations of
	 * contents of an iso9660 image.
	 */
	blocks = SYSTEM_AREA_BLOCK
		+ PRIMARY_VOLUME_DESCRIPTOR_BLOCK
		+ VOLUME_DESCRIPTOR_SET_TERMINATOR_BLOCK
		+ NON_ISO_FILE_SYSTEM_INFORMATION_BLOCK;
	if (iso9660->opt.boot)
		blocks += BOOT_RECORD_DESCRIPTOR_BLOCK;
	if (iso9660->opt.joliet)
		blocks += SUPPLEMENTARY_VOLUME_DESCRIPTOR_BLOCK;
	if (iso9660->opt.iso_level == 4)
		blocks += SUPPLEMENTARY_VOLUME_DESCRIPTOR_BLOCK;

	/* Setup the locations of Path Table. */
	iso9660->primary.location_type_L_path_table = blocks;
	blocks += iso9660->primary.path_table_block;
	iso9660->primary.location_type_M_path_table = blocks;
	blocks += iso9660->primary.path_table_block;
	if (iso9660->opt.joliet) {
		iso9660->joliet.location_type_L_path_table = blocks;
		blocks += iso9660->joliet.path_table_block;
		iso9660->joliet.location_type_M_path_table = blocks;
		blocks += iso9660->joliet.path_table_block;
	}

	/* Setup the locations of directories. */
	isoent_setup_directory_location(iso9660, blocks,
	    &(iso9660->primary));
	blocks += iso9660->primary.total_dir_block;
	if (iso9660->opt.joliet) {
		isoent_setup_directory_location(iso9660, blocks,
		    &(iso9660->joliet));
		blocks += iso9660->joliet.total_dir_block;
	}

	if (iso9660->opt.rr) {
		iso9660->location_rrip_er = blocks;
		blocks += RRIP_ER_BLOCK;
	}

	/* Setup the locations of all file contents. */
 	isoent_setup_file_location(iso9660, blocks);
	blocks += iso9660->total_file_block;
	if (iso9660->opt.boot && iso9660->opt.boot_info_table) {
		ret = setup_boot_information(a);
		if (ret < 0)
			return (ret);
	}

	/* Now we have a total volume size. */
	iso9660->volume_space_size = blocks;
	if (iso9660->opt.pad)
		iso9660->volume_space_size += PADDING_BLOCK;
	iso9660->volume_sequence_number = 1;


	/*
	 * Write an ISO 9660 image.
	 */

	/* Switc to start using wbuff as file buffer. */
	iso9660->wbuff_remaining = wb_buffmax();
	iso9660->wbuff_type = WB_TO_STREAM;
	iso9660->wbuff_offset = 0;
	iso9660->wbuff_written = 0;
	iso9660->wbuff_tail = 0;

	/* Write The System Area */
	ret = write_null(a, SYSTEM_AREA_BLOCK * LOGICAL_BLOCK_SIZE);
	if (ret != ARCHIVE_OK)
		return (ARCHIVE_FATAL);

	/* Write Primary Volume Descriptor */
	ret = write_VD(a, &(iso9660->primary));
	if (ret != ARCHIVE_OK)
		return (ARCHIVE_FATAL);

	if (iso9660->opt.boot) {
		/* Write Boot Record Volume Descriptor */
		ret = write_VD_boot_record(a);
		if (ret != ARCHIVE_OK)
			return (ARCHIVE_FATAL);
	}

	if (iso9660->opt.iso_level == 4) {
		/* Write Enhanced Volume Descriptor */
		iso9660->primary.vdd_type = VDD_ENHANCED;
		ret = write_VD(a, &(iso9660->primary));
		iso9660->primary.vdd_type = VDD_PRIMARY;
		if (ret != ARCHIVE_OK)
			return (ARCHIVE_FATAL);
	}

	if (iso9660->opt.joliet) {
		ret = write_VD(a, &(iso9660->joliet));
		if (ret != ARCHIVE_OK)
			return (ARCHIVE_FATAL);
	}

	/* Write Volume Descriptor Set Terminator */
	ret = write_VD_terminator(a);
	if (ret != ARCHIVE_OK)
		return (ARCHIVE_FATAL);

	/* Write Non-ISO File System Information */
	ret = write_information_block(a);
	if (ret != ARCHIVE_OK)
		return (ARCHIVE_FATAL);

	/* Write Type L Path Table */
	ret = write_path_table(a, 0, &(iso9660->primary));
	if (ret != ARCHIVE_OK)
		return (ARCHIVE_FATAL);

	/* Write Type M Path Table */
	ret = write_path_table(a, 1, &(iso9660->primary));
	if (ret != ARCHIVE_OK)
		return (ARCHIVE_FATAL);

	if (iso9660->opt.joliet) {
		/* Write Type L Path Table */
		ret = write_path_table(a, 0, &(iso9660->joliet));
		if (ret != ARCHIVE_OK)
			return (ARCHIVE_FATAL);

		/* Write Type M Path Table */
		ret = write_path_table(a, 1, &(iso9660->joliet));
		if (ret != ARCHIVE_OK)
			return (ARCHIVE_FATAL);
	}

	/* Write Directory Descriptors */
	ret = write_directory_descriptors(a, &(iso9660->primary));
	if (ret != ARCHIVE_OK)
		return (ARCHIVE_FATAL);

	if (iso9660->opt.joliet) {
		ret = write_directory_descriptors(a, &(iso9660->joliet));
		if (ret != ARCHIVE_OK)
			return (ARCHIVE_FATAL);
	}

	if (iso9660->opt.rr) {
		/* Write Rockridge ER(Extensions Reference) */
		ret = write_rr_ER(a);
		if (ret != ARCHIVE_OK)
			return (ARCHIVE_FATAL);
	}

	/* Write File Descriptors */
	ret = write_file_descriptors(a);
	if (ret != ARCHIVE_OK)
		return (ARCHIVE_FATAL);

	/* Write Padding  */
	if (iso9660->opt.pad) {
		ret = write_null(a, PADDING_BLOCK * LOGICAL_BLOCK_SIZE);
		if (ret != ARCHIVE_OK)
			return (ARCHIVE_FATAL);
	}

	if (iso9660->directories_too_deep != NULL) {
		archive_set_error(&a->archive, ARCHIVE_ERRNO_MISC,
		    "%s: Directories too deep.",
		    archive_entry_pathname(
			iso9660->directories_too_deep->file->entry));
		return (ARCHIVE_WARN);
	}

	/* Write remaining data out. */
	ret = wb_write_out(a);

	return (ret);
}

static int
iso9660_free(struct archive_write *a)
{
	struct iso9660 *iso9660;
	int i, ret;

	iso9660 = a->format_data;

	/* Close the temporary file. */
	if (iso9660->temp_fd >= 0)
		close(iso9660->temp_fd);

	/* Free some stuff for zisofs operations. */
	ret = zisofs_free(a);

	/* Remove directory entries in tree which includes file entries. */
	isoent_free_all(iso9660->primary.rootent);
	for (i = 0; i < iso9660->primary.max_depth; i++)
		free(iso9660->primary.pathtbl[i].sorted);
	free(iso9660->primary.pathtbl);

	if (iso9660->opt.joliet) {
		isoent_free_all(iso9660->joliet.rootent);
		for (i = 0; i < iso9660->joliet.max_depth; i++)
			free(iso9660->joliet.pathtbl[i].sorted);
		free(iso9660->joliet.pathtbl);
	}

	/* Remove isofile entries. */
	isofile_free_all_entries(iso9660);
	isofile_free_hardlinks(iso9660);

	archive_string_free(&(iso9660->cur_dirstr));
	archive_string_free(&(iso9660->volume_identifier));
	archive_string_free(&(iso9660->publisher_identifier));
	archive_string_free(&(iso9660->data_preparer_identifier));
	archive_string_free(&(iso9660->application_identifier));
	archive_string_free(&(iso9660->copyright_file_identifier));
	archive_string_free(&(iso9660->abstract_file_identifier));
	archive_string_free(&(iso9660->bibliographic_file_identifier));
	archive_string_free(&(iso9660->el_torito.catalog_filename));
	archive_string_free(&(iso9660->el_torito.boot_filename));
	archive_string_free(&(iso9660->el_torito.id));
	archive_string_free(&(iso9660->utf16be));
	archive_string_free(&(iso9660->mbs));

	free(iso9660);
	a->format_data = NULL;

	return (ret);
}

/*
 * Get the System Identifier
 */
static void
get_system_identitier(char *system_id, size_t size)
{
#if defined(HAVE_SYS_UTSNAME_H)
	struct utsname u;

	uname(&u);
	strncpy(system_id, u.sysname, size-1);
	system_id[size-1] = '\0';
#elif defined(_WIN32) && !defined(__CYGWIN__)
	strncpy(system_id, "Windows", size-1);
	system_id[size-1] = '\0';
#else
#error no way to get the system identifier on your platform.
#endif
}

static void
set_str(unsigned char *p, const char *s, size_t l, char f, const char *map)
{
	unsigned char c;

	if (s == NULL)
		s = "";
	while ((c = *s++) != 0 && l > 0) {
		if (c >= 0x80 || map[c] == 0)
		 {
			/* illegal character */
			if (c >= 'a' && c <= 'z') {
				/* convert c from a-z to A-Z */
				c -= 0x20;
			} else
				c = 0x5f;
		}
		*p++ = c;
		l--;
	}
	/* If l isn't zero, fill p buffer by the character
	 * which indicated by f. */
	if (l > 0)
		memset(p , f, l);
}

static inline int
joliet_allowed_char(unsigned char high, unsigned char low)
{
	int utf16 = (high << 8) | low;

	if (utf16 <= 0x001F)
		return (0);

	switch (utf16) {
	case 0x002A: /* '*' */
	case 0x002F: /* '/' */
	case 0x003A: /* ':' */
	case 0x003B: /* ';' */
	case 0x003F: /* '?' */
	case 0x005C: /* '\' */
		return (0);/* Not allowed. */
	}
	return (1);
}

static int
set_str_utf16be(struct archive_write *a, unsigned char *p, const char *s,
    size_t l, uint16_t uf, enum vdc vdc)
{
	size_t size, i;
	int onepad;

	if (s == NULL)
		s = "";
	if (l & 0x01) {
		onepad = 1;
		l &= ~1;
	} else
		onepad = 0;
	if (vdc == VDC_UCS2) {
		struct iso9660 *iso9660 = a->format_data;
		if (archive_strncpy_l(&iso9660->utf16be, s, strlen(s),
		    iso9660->sconv_to_utf16be) != 0 && errno == ENOMEM) {
			archive_set_error(&a->archive, ENOMEM,
			    "Can't allocate memory for UTF-16BE");
			return (ARCHIVE_FATAL);
		}
		size = iso9660->utf16be.length;
		if (size > l)
			size = l;
		memcpy(p, iso9660->utf16be.s, size);
	} else {
		const uint16_t *u16 = (const uint16_t *)s;

		size = 0;
		while (*u16++)
			size += 2;
		if (size > l)
			size = l;
		memcpy(p, s, size);
	}
	for (i = 0; i < size; i += 2, p += 2) {
		if (!joliet_allowed_char(p[0], p[1]))
			archive_be16enc(p, 0x005F);/* '_' */
	}
	l -= size;
	while (l > 0) {
		archive_be16enc(p, uf);
		p += 2;
		l -= 2;
	}
	if (onepad)
		*p = 0;
	return (ARCHIVE_OK);
}

static const char a_characters_map[0x80] = {
/*  0  1  2  3  4  5  6  7  8  9  A  B  C  D  E  F          */
    0, 0, 0, 0, 0, 0, 0, 0, 0, 0, 0, 0, 0, 0, 0, 0,/* 00-0F */
    0, 0, 0, 0, 0, 0, 0, 0, 0, 0, 0, 0, 0, 0, 0, 0,/* 10-1F */
    1, 1, 1, 0, 0, 1, 1, 1, 1, 1, 1, 1, 1, 1, 1, 1,/* 20-2F */
    1, 1, 1, 1, 1, 1, 1, 1, 1, 1, 1, 1, 1, 1, 1, 1,/* 30-3F */
    0, 1, 1, 1, 1, 1, 1, 1, 1, 1, 1, 1, 1, 1, 1, 1,/* 40-4F */
    1, 1, 1, 1, 1, 1, 1, 1, 1, 1, 1, 0, 0, 0, 0, 1,/* 50-5F */
    0, 0, 0, 0, 0, 0, 0, 0, 0, 0, 0, 0, 0, 0, 0, 0,/* 60-6F */
    0, 0, 0, 0, 0, 0, 0, 0, 0, 0, 0, 0, 0, 0, 0, 0,/* 70-7F */
};

static const char a1_characters_map[0x80] = {
/*  0  1  2  3  4  5  6  7  8  9  A  B  C  D  E  F          */
    0, 0, 0, 0, 0, 0, 0, 0, 0, 0, 0, 0, 0, 0, 0, 0,/* 00-0F */
    0, 0, 0, 0, 0, 0, 0, 0, 0, 0, 0, 0, 0, 0, 0, 0,/* 10-1F */
    1, 1, 1, 0, 0, 1, 1, 1, 1, 1, 1, 1, 1, 1, 1, 1,/* 20-2F */
    1, 1, 1, 1, 1, 1, 1, 1, 1, 1, 1, 1, 1, 1, 1, 1,/* 30-3F */
    0, 1, 1, 1, 1, 1, 1, 1, 1, 1, 1, 1, 1, 1, 1, 1,/* 40-4F */
    1, 1, 1, 1, 1, 1, 1, 1, 1, 1, 1, 0, 0, 0, 0, 1,/* 50-5F */
    0, 1, 1, 1, 1, 1, 1, 1, 1, 1, 1, 1, 1, 1, 1, 1,/* 60-6F */
    1, 1, 1, 1, 1, 1, 1, 1, 1, 1, 1, 0, 0, 0, 0, 0,/* 70-7F */
};

static const char d_characters_map[0x80] = {
/*  0  1  2  3  4  5  6  7  8  9  A  B  C  D  E  F          */
    0, 0, 0, 0, 0, 0, 0, 0, 0, 0, 0, 0, 0, 0, 0, 0,/* 00-0F */
    0, 0, 0, 0, 0, 0, 0, 0, 0, 0, 0, 0, 0, 0, 0, 0,/* 10-1F */
    0, 0, 0, 0, 0, 0, 0, 0, 0, 0, 0, 0, 0, 0, 0, 0,/* 20-2F */
    1, 1, 1, 1, 1, 1, 1, 1, 1, 1, 0, 0, 0, 0, 0, 0,/* 30-3F */
    0, 1, 1, 1, 1, 1, 1, 1, 1, 1, 1, 1, 1, 1, 1, 1,/* 40-4F */
    1, 1, 1, 1, 1, 1, 1, 1, 1, 1, 1, 0, 0, 0, 0, 1,/* 50-5F */
    0, 0, 0, 0, 0, 0, 0, 0, 0, 0, 0, 0, 0, 0, 0, 0,/* 60-6F */
    0, 0, 0, 0, 0, 0, 0, 0, 0, 0, 0, 0, 0, 0, 0, 0,/* 70-7F */
};

static const char d1_characters_map[0x80] = {
/*  0  1  2  3  4  5  6  7  8  9  A  B  C  D  E  F          */
    0, 0, 0, 0, 0, 0, 0, 0, 0, 0, 0, 0, 0, 0, 0, 0,/* 00-0F */
    0, 0, 0, 0, 0, 0, 0, 0, 0, 0, 0, 0, 0, 0, 0, 0,/* 10-1F */
    0, 0, 0, 0, 0, 0, 0, 0, 0, 0, 0, 0, 0, 0, 0, 0,/* 20-2F */
    1, 1, 1, 1, 1, 1, 1, 1, 1, 1, 0, 0, 0, 0, 0, 0,/* 30-3F */
    0, 1, 1, 1, 1, 1, 1, 1, 1, 1, 1, 1, 1, 1, 1, 1,/* 40-4F */
    1, 1, 1, 1, 1, 1, 1, 1, 1, 1, 1, 0, 0, 0, 0, 1,/* 50-5F */
    0, 1, 1, 1, 1, 1, 1, 1, 1, 1, 1, 1, 1, 1, 1, 1,/* 60-6F */
    1, 1, 1, 1, 1, 1, 1, 1, 1, 1, 1, 0, 0, 0, 0, 0,/* 70-7F */
};

static int
set_str_a_characters_bp(struct archive_write *a, unsigned char *bp,
    int from, int to, const char *s, enum vdc vdc)
{
	int r;

	switch (vdc) {
	case VDC_STD:
		set_str(bp+from, s, to - from + 1, 0x20,
		    a_characters_map);
		r = ARCHIVE_OK;
		break;
	case VDC_LOWERCASE:
		set_str(bp+from, s, to - from + 1, 0x20,
		    a1_characters_map);
		r = ARCHIVE_OK;
		break;
	case VDC_UCS2:
	case VDC_UCS2_DIRECT:
		r = set_str_utf16be(a, bp+from, s, to - from + 1,
		    0x0020, vdc);
		break;
	default:
		r = ARCHIVE_FATAL;
	}
	return (r);
}

static int
set_str_d_characters_bp(struct archive_write *a, unsigned char *bp,
    int from, int to, const char *s, enum  vdc vdc)
{
	int r;

	switch (vdc) {
	case VDC_STD:
		set_str(bp+from, s, to - from + 1, 0x20,
		    d_characters_map);
		r = ARCHIVE_OK;
		break;
	case VDC_LOWERCASE:
		set_str(bp+from, s, to - from + 1, 0x20,
		    d1_characters_map);
		r = ARCHIVE_OK;
		break;
	case VDC_UCS2:
	case VDC_UCS2_DIRECT:
		r = set_str_utf16be(a, bp+from, s, to - from + 1,
		    0x0020, vdc);
		break;
	default:
		r = ARCHIVE_FATAL;
	}
	return (r);
}

static void
set_VD_bp(unsigned char *bp, enum VD_type type, unsigned char ver)
{

	/* Volume Descriptor Type */
	bp[1] = (unsigned char)type;
	/* Standard Identifier */
	memcpy(bp + 2, "CD001", 5);
	/* Volume Descriptor Version */
	bp[7] = ver;
}

static inline void
set_unused_field_bp(unsigned char *bp, int from, int to)
{
	memset(bp + from, 0, to - from + 1);
}

/*
 * 8-bit unsigned numerical values.
 * ISO9660 Standard 7.1.1
 */
static inline void
set_num_711(unsigned char *p, unsigned char value)
{
	*p = value;
}

/*
 * 8-bit signed numerical values.
 * ISO9660 Standard 7.1.2
 */
static inline void
set_num_712(unsigned char *p, char value)
{
	*((char *)p) = value;
}

/*
 * Least significant byte first.
 * ISO9660 Standard 7.2.1
 */
static inline void
set_num_721(unsigned char *p, uint16_t value)
{
	archive_le16enc(p, value);
}

/*
 * Most significant byte first.
 * ISO9660 Standard 7.2.2
 */
static inline void
set_num_722(unsigned char *p, uint16_t value)
{
	archive_be16enc(p, value);
}

/*
 * Both-byte orders.
 * ISO9660 Standard 7.2.3
 */
static void
set_num_723(unsigned char *p, uint16_t value)
{
	archive_le16enc(p, value);
	archive_be16enc(p+2, value);
}

/*
 * Least significant byte first.
 * ISO9660 Standard 7.3.1
 */
static inline void
set_num_731(unsigned char *p, uint32_t value)
{
	archive_le32enc(p, value);
}

/*
 * Most significant byte first.
 * ISO9660 Standard 7.3.2
 */
static inline void
set_num_732(unsigned char *p, uint32_t value)
{
	archive_be32enc(p, value);
}

/*
 * Both-byte orders.
 * ISO9660 Standard 7.3.3
 */
static inline void
set_num_733(unsigned char *p, uint32_t value)
{
	archive_le32enc(p, value);
	archive_be32enc(p+4, value);
}

static void
set_digit(unsigned char *p, size_t s, int value)
{

	while (s--) {
		p[s] = '0' + (value % 10);
		value /= 10;
	}
}

#if defined(HAVE_STRUCT_TM_TM_GMTOFF)
#define get_gmoffset(tm)	((tm)->tm_gmtoff)
#elif defined(HAVE_STRUCT_TM___TM_GMTOFF)
#define get_gmoffset(tm)	((tm)->__tm_gmtoff)
#else
static long
get_gmoffset(struct tm *tm)
{
	long offset;

#if defined(HAVE__GET_TIMEZONE)
	_get_timezone(&offset);
#elif defined(__CYGWIN__) || defined(__MINGW32__) || defined(__BORLANDC__)
	offset = _timezone;
#else
	offset = timezone;
#endif
	offset *= -1;
	if (tm->tm_isdst)
		offset += 3600;
	return (offset);
}
#endif

static void
get_tmfromtime(struct tm *tm, time_t *t)
{
#if HAVE_LOCALTIME_R
	tzset();
	localtime_r(t, tm);
#elif HAVE__LOCALTIME64_S
	_localtime64_s(tm, t);
#else
	memcpy(tm, localtime(t), sizeof(*tm));
#endif
}

/*
 * Date and Time Format.
 * ISO9660 Standard 8.4.26.1
 */
static void
set_date_time(unsigned char *p, time_t t)
{
	struct tm tm;

	get_tmfromtime(&tm, &t);
	set_digit(p, 4, tm.tm_year + 1900);
	set_digit(p+4, 2, tm.tm_mon + 1);
	set_digit(p+6, 2, tm.tm_mday);
	set_digit(p+8, 2, tm.tm_hour);
	set_digit(p+10, 2, tm.tm_min);
	set_digit(p+12, 2, tm.tm_sec);
	set_digit(p+14, 2, 0);
	set_num_712(p+16, (char)(get_gmoffset(&tm)/(60*15)));
}

static void
set_date_time_null(unsigned char *p)
{
	memset(p, '0', 16);
	p[16] = 0;
}

static void
set_time_915(unsigned char *p, time_t t)
{
	struct tm tm;

	get_tmfromtime(&tm, &t);
	set_num_711(p+0, tm.tm_year);
	set_num_711(p+1, tm.tm_mon+1);
	set_num_711(p+2, tm.tm_mday);
	set_num_711(p+3, tm.tm_hour);
	set_num_711(p+4, tm.tm_min);
	set_num_711(p+5, tm.tm_sec);
	set_num_712(p+6, (char)(get_gmoffset(&tm)/(60*15)));
}


/*
 * Write SUSP "CE" System Use Entry.
 */
static int
set_SUSP_CE(unsigned char *p, int location, int offset, int size)
{
	unsigned char *bp = p -1;
	/*  Extend the System Use Area
	 *   "CE" Format:
	 *               len  ver
	 *    +----+----+----+----+-----------+-----------+
	 *    | 'C'| 'E'| 1C | 01 | LOCATION1 | LOCATION2 |
	 *    +----+----+----+----+-----------+-----------+
	 *    0    1    2    3    4          12          20
	 *    +-----------+
	 *    | LOCATION3 |
	 *    +-----------+
	 *   20          28
	 *   LOCATION1 : Location of Continuation of System Use Area.
	 *   LOCATION2 : Offset to Start of Continuation.
	 *   LOCATION3 : Length of the Continuation.
	 */

	bp[1] = 'C';
	bp[2] = 'E';
	bp[3] = RR_CE_SIZE;	/* length	*/
	bp[4] = 1;		/* version	*/
	set_num_733(bp+5, location);
	set_num_733(bp+13, offset);
	set_num_733(bp+21, size);
	return (RR_CE_SIZE);
}

/*
 * The functions, which names are beginning with extra_, are used to
 * control extra records.
 * The maximum size of a Directory Record is 254. When a filename is
 * very long, all of RRIP data of a file won't stored to the Directory
 * Record and so remaining RRIP data store to an extra record instead.
 */
static unsigned char *
extra_open_record(unsigned char *bp, int dr_len, struct isoent *isoent,
    struct ctl_extr_rec *ctl)
{
	ctl->bp = bp;
	if (bp != NULL)
		bp += dr_len;
	ctl->use_extr = 0;
	ctl->isoent = isoent;
	ctl->ce_ptr = NULL;
	ctl->cur_len = ctl->dr_len = dr_len;
	ctl->limit = DR_LIMIT;

	return (bp);
}

static void
extra_close_record(struct ctl_extr_rec *ctl, int ce_size)
{
	int padding = 0;

	if (ce_size > 0)
		extra_tell_used_size(ctl, ce_size);
	/* Padding. */
	if (ctl->cur_len & 0x01) {
		ctl->cur_len++;
		if (ctl->bp != NULL)
			ctl->bp[ctl->cur_len] = 0;
		padding = 1;
	}
	if (ctl->use_extr) {
		if (ctl->ce_ptr != NULL)
			set_SUSP_CE(ctl->ce_ptr, ctl->extr_loc,
			    ctl->extr_off, ctl->cur_len - padding);
	} else
		ctl->dr_len = ctl->cur_len;
}

#define extra_space(ctl)	((ctl)->limit - (ctl)->cur_len)

static unsigned char *
extra_next_record(struct ctl_extr_rec *ctl, int length)
{
	int cur_len = ctl->cur_len;/* save cur_len */

	/* Close the current extra record or Directory Record. */
	extra_close_record(ctl, RR_CE_SIZE);

	/* Get a next extra record. */
	ctl->use_extr = 1;
	if (ctl->bp != NULL) {
		/* Storing data into an extra record. */
		unsigned char *p;

		/* Save the pointer where a CE extension will be
		 * stored to. */
		ctl->ce_ptr = &ctl->bp[cur_len+1];
		p = extra_get_record(ctl->isoent,
		    &ctl->limit, &ctl->extr_off, &ctl->extr_loc);
		ctl->bp = p - 1;/* the base of bp offset is 1. */
	} else
		/* Calculating the size of an extra record. */
		(void)extra_get_record(ctl->isoent,
		    &ctl->limit, NULL, NULL);
	ctl->cur_len = 0;
	/* Check if an extra record is almost full.
	 * If so, get a next one. */
	if (extra_space(ctl) < length)
		(void)extra_next_record(ctl, length);

	return (ctl->bp);
}

static inline struct extr_rec *
extra_last_record(struct isoent *isoent)
{
	if (isoent->extr_rec_list.first == NULL)
		return (NULL);
	return ((struct extr_rec *)(void *)
		((char *)(isoent->extr_rec_list.last)
		    - offsetof(struct extr_rec, next)));
}

static unsigned char *
extra_get_record(struct isoent *isoent, int *space, int *off, int *loc)
{
	struct extr_rec *rec;

	isoent = isoent->parent;
	if (off != NULL) {
		/* Storing data into an extra record. */
		rec = isoent->extr_rec_list.current;
		if (DR_SAFETY > LOGICAL_BLOCK_SIZE - rec->offset)
			rec = rec->next;
	} else {
		/* Calculating the size of an extra record. */
		rec = extra_last_record(isoent);
		if (rec == NULL ||
		    DR_SAFETY > LOGICAL_BLOCK_SIZE - rec->offset) {
			rec = malloc(sizeof(*rec));
			if (rec == NULL)
				return (NULL);
			rec->location = 0;
			rec->offset = 0;
			/* Insert `rec` into the tail of isoent->extr_rec_list */
			rec->next = NULL;
			*isoent->extr_rec_list.last = rec;
			isoent->extr_rec_list.last = &(rec->next);
		}
	}
	*space = LOGICAL_BLOCK_SIZE - rec->offset - DR_SAFETY;
	if (*space & 0x01)
		*space -= 1;/* Keep padding space. */
	if (off != NULL)
		*off = rec->offset;
	if (loc != NULL)
		*loc = rec->location;
	isoent->extr_rec_list.current = rec;

	return (&rec->buf[rec->offset]);
}

static void
extra_tell_used_size(struct ctl_extr_rec *ctl, int size)
{
	struct isoent *isoent;
	struct extr_rec *rec;

	if (ctl->use_extr) {
		isoent = ctl->isoent->parent;
		rec = isoent->extr_rec_list.current;
		if (rec != NULL)
			rec->offset += size;
	}
	ctl->cur_len += size;
}

static int
extra_setup_location(struct isoent *isoent, int location)
{
	struct extr_rec *rec;
	int cnt;

	cnt = 0;
	rec = isoent->extr_rec_list.first;
	isoent->extr_rec_list.current = rec;
	while (rec) {
		cnt++;
		rec->location = location++;
		rec->offset = 0;
		rec = rec->next;
	}
	return (cnt);
}

/*
 * Create the RRIP entries.
 */
static int
set_directory_record_rr(unsigned char *bp, int dr_len,
    struct isoent *isoent, struct iso9660 *iso9660, enum dir_rec_type t)
{
	/* Flags(BP 5) of the Rockridge "RR" System Use Field */
	unsigned char rr_flag;
#define RR_USE_PX	0x01
#define RR_USE_PN	0x02
#define RR_USE_SL	0x04
#define RR_USE_NM	0x08
#define RR_USE_CL	0x10
#define RR_USE_PL	0x20
#define RR_USE_RE	0x40
#define RR_USE_TF	0x80
	int length;
	struct ctl_extr_rec ctl;
	struct isoent *rr_parent, *pxent;
	struct isofile *file;

	bp = extra_open_record(bp, dr_len, isoent, &ctl);

	if (t == DIR_REC_PARENT) {
		rr_parent = isoent->rr_parent;
		pxent = isoent->parent;
		if (rr_parent != NULL)
			isoent = rr_parent;
		else
			isoent = isoent->parent;
	} else {
		rr_parent = NULL;
		pxent = isoent;
	}
	file = isoent->file;

	if (t != DIR_REC_NORMAL) {
		rr_flag = RR_USE_PX | RR_USE_TF;
		if (rr_parent != NULL)
			rr_flag |= RR_USE_PL;
	} else {
		rr_flag = RR_USE_PX | RR_USE_NM | RR_USE_TF;
		if (archive_entry_filetype(file->entry) == AE_IFLNK)
			rr_flag |= RR_USE_SL;
		if (isoent->rr_parent != NULL)
			rr_flag |= RR_USE_RE;
		if (isoent->rr_child != NULL)
			rr_flag |= RR_USE_CL;
		if (archive_entry_filetype(file->entry) == AE_IFCHR ||
		    archive_entry_filetype(file->entry) == AE_IFBLK)
			rr_flag |= RR_USE_PN;
#ifdef COMPAT_MKISOFS
		/*
		 * mkisofs 2.01.01a63 records "RE" extension to
		 * the entry of "rr_moved" directory.
		 * I don't understand this behavior.
		 */
		if (isoent->virtual &&
		    isoent->parent == iso9660->primary.rootent &&
		    strcmp(isoent->file->basename.s, "rr_moved") == 0)
			rr_flag |= RR_USE_RE;
#endif
	}

	/* Write "SP" System Use Entry. */
	if (t == DIR_REC_SELF && isoent == isoent->parent) {
		length = 7;
		if (bp != NULL) {
			bp[1] = 'S';
			bp[2] = 'P';
			bp[3] = length;
			bp[4] = 1;	/* version	*/
			bp[5] = 0xBE;  /* Check Byte	*/
			bp[6] = 0xEF;  /* Check Byte	*/
			bp[7] = 0;
			bp += length;
		}
		extra_tell_used_size(&ctl, length);
	}

	/* Write "RR" System Use Entry. */
	length = 5;
	if (extra_space(&ctl) < length)
		bp = extra_next_record(&ctl, length);
	if (bp != NULL) {
		bp[1] = 'R';
		bp[2] = 'R';
		bp[3] = length;
		bp[4] = 1;	/* version */
		bp[5] = rr_flag;
		bp += length;
	}
	extra_tell_used_size(&ctl, length);

	/* Write "NM" System Use Entry. */
	if (rr_flag & RR_USE_NM) {
		/*
		 *   "NM" Format:
		 *     e.g. a basename is 'foo'
		 *               len  ver  flg
		 *    +----+----+----+----+----+----+----+----+
		 *    | 'N'| 'M'| 08 | 01 | 00 | 'f'| 'o'| 'o'|
		 *    +----+----+----+----+----+----+----+----+
		 *    <----------------- len ----------------->
		 */
		size_t nmlen = file->basename.length;
		const char *nm = file->basename.s;
		size_t nmmax;

		if (extra_space(&ctl) < 6)
			bp = extra_next_record(&ctl, 6);
		if (bp != NULL) {
			bp[1] = 'N';
			bp[2] = 'M';
			bp[4] = 1;	    /* version	*/
		}
		nmmax = extra_space(&ctl);
		if (nmmax > 0xff)
			nmmax = 0xff;
		while (nmlen + 5 > nmmax) {
			length = nmmax;
			if (bp != NULL) {
				bp[3] = length;
				bp[5] = 0x01;/* Alternate Name continues
					       * in next "NM" field */
				memcpy(bp+6, nm, length - 5);
				bp += length;
			}
			nmlen -= length - 5;
			nm += length - 5;
			extra_tell_used_size(&ctl, length);
			if (extra_space(&ctl) < 6) {
				bp = extra_next_record(&ctl, 6);
				nmmax = extra_space(&ctl);
				if (nmmax > 0xff)
					nmmax = 0xff;
			}
			if (bp != NULL) {
				bp[1] = 'N';
				bp[2] = 'M';
				bp[4] = 1;    /* version */
			}
		}
		length = 5 + nmlen;
		if (bp != NULL) {
			bp[3] = length;
			bp[5] = 0;
			memcpy(bp+6, nm, nmlen);
			bp += length;
		}
		extra_tell_used_size(&ctl, length);
	}

	/* Write "PX" System Use Entry. */
	if (rr_flag & RR_USE_PX) {
		/*
		 *   "PX" Format:
		 *               len  ver
		 *    +----+----+----+----+-----------+-----------+
		 *    | 'P'| 'X'| 2C | 01 | FILE MODE |   LINKS   |
		 *    +----+----+----+----+-----------+-----------+
		 *    0    1    2    3    4          12          20
		 *    +-----------+-----------+------------------+
		 *    |  USER ID  | GROUP ID  |FILE SERIAL NUMBER|
		 *    +-----------+-----------+------------------+
		 *   20          28          36                 44
		 */
		length = 44;
		if (extra_space(&ctl) < length)
			bp = extra_next_record(&ctl, length);
		if (bp != NULL) {
			mode_t mode;
			int64_t uid;
			int64_t gid;

			mode = archive_entry_mode(file->entry);
			uid = archive_entry_uid(file->entry);
			gid = archive_entry_gid(file->entry);
			if (iso9660->opt.rr == OPT_RR_USEFUL) {
				/*
				 * This action is simular mkisofs -r option
				 * but our rockridge=useful option does not
				 * set a zero to uid and gid.
				 */
				/* set all read bit ON */
				mode |= 0444;
#if !defined(_WIN32) && !defined(__CYGWIN__)
				if (mode & 0111)
#endif
					/* set all exec bit ON */
					mode |= 0111;
				/* clear all write bits. */
				mode &= ~0222;
				/* clear setuid,setgid,sticky bits. */
				mode &= ~07000;
			}

			bp[1] = 'P';
			bp[2] = 'X';
			bp[3] = length;
			bp[4] = 1;	/* version	*/
			/* file mode */
			set_num_733(bp+5, mode);
			/* file links (stat.st_nlink) */
			set_num_733(bp+13,
			    archive_entry_nlink(file->entry));
			set_num_733(bp+21, (uint32_t)uid);
			set_num_733(bp+29, (uint32_t)gid);
			/* File Serial Number */
			if (pxent->dir)
				set_num_733(bp+37, pxent->dir_location);
			else if (file->hardlink_target != NULL)
				set_num_733(bp+37,
				    file->hardlink_target->cur_content->location);
			else
				set_num_733(bp+37,
				    file->cur_content->location);
			bp += length;
		}
		extra_tell_used_size(&ctl, length);
	}

	/* Write "SL" System Use Entry. */
	if (rr_flag & RR_USE_SL) {
		/*
		 *   "SL" Format:
		 *     e.g. a symbolic name is 'foo/bar'
		 *               len  ver  flg
		 *    +----+----+----+----+----+------------+
		 *    | 'S'| 'L'| 0F | 01 | 00 | components |
		 *    +----+----+----+----+----+-----+------+
		 *    0    1    2    3    4    5  ...|...  15
		 *    <----------------- len --------+------>
		 *    components :                   |
		 *     cflg clen                     |
		 *    +----+----+----+----+----+     |
		 *    | 00 | 03 | 'f'| 'o'| 'o'| <---+
		 *    +----+----+----+----+----+     |
		 *    5    6    7    8    9   10     |
		 *     cflg clen                     |
		 *    +----+----+----+----+----+     |
		 *    | 00 | 03 | 'b'| 'a'| 'r'| <---+
		 *    +----+----+----+----+----+
		 *   10   11   12   13   14   15
		 *
	 	 *    - cflg : flag of componet
		 *    - clen : length of componet
		 */
		const char *sl;
		char sl_last;

		if (extra_space(&ctl) < 7)
			bp = extra_next_record(&ctl, 7);
		sl = file->symlink.s;
		sl_last = '\0';
		if (bp != NULL) {
			bp[1] = 'S';
			bp[2] = 'L';
			bp[4] = 1;	/* version	*/
		}
		for (;;) {
			unsigned char *nc, *cf,  *cl, cldmy = 0;
			int sllen, slmax;

			slmax = extra_space(&ctl);
			if (slmax > 0xff)
				slmax = 0xff;
			if (bp != NULL)
				nc = &bp[6];
			else
				nc = NULL;
			cf = cl = NULL;
			sllen = 0;
			while (*sl && sllen + 11 < slmax) {
				if (sl_last == '\0' && sl[0] == '/') {
					/*
					 *     flg  len
					 *    +----+----+
					 *    | 08 | 00 | ROOT component.
					 *    +----+----+ ("/")
					 *
				 	 * Root component has to appear
				 	 * at the first component only.
					 */
					if (nc != NULL) {
						cf = nc++;
						*cf = 0x08; /* ROOT */
						*nc++ = 0;
					}
					sllen += 2;
					sl++;
					sl_last = '/';
					cl = NULL;
					continue;
				}
				if (((sl_last == '\0' || sl_last == '/') &&
				      sl[0] == '.' && sl[1] == '.' &&
				     (sl[2] == '/' || sl[2] == '\0')) ||
				    (sl[0] == '/' &&
				      sl[1] == '.' && sl[2] == '.' &&
				     (sl[3] == '/' || sl[3] == '\0'))) {
					/*
					 *     flg  len
					 *    +----+----+
					 *    | 04 | 00 | PARENT component.
					 *    +----+----+ ("..")
					 */
					if (nc != NULL) {
						cf = nc++;
						*cf = 0x04; /* PARENT */
						*nc++ = 0;
					}
					sllen += 2;
					if (sl[0] == '/')
						sl += 3;/* skip "/.." */
					else
						sl += 2;/* skip ".." */
					sl_last = '.';
					cl = NULL;
					continue;
				}
				if (((sl_last == '\0' || sl_last == '/') &&
				      sl[0] == '.' &&
				     (sl[1] == '/' || sl[1] == '\0')) ||
				    (sl[0] == '/' && sl[1] == '.' &&
				     (sl[2] == '/' || sl[2] == '\0'))) {
					/*
					 *     flg  len
					 *    +----+----+
					 *    | 02 | 00 | CURREENT component.
					 *    +----+----+ (".")
					 */
					if (nc != NULL) {
						cf = nc++;
						*cf = 0x02; /* CURRENT */
						*nc++ = 0;
					}
					sllen += 2;
					if (sl[0] == '/')
						sl += 2;/* skip "/." */
					else
						sl ++;  /* skip "." */
					sl_last = '.';
					cl = NULL;
					continue;
				}
				if (sl[0] == '/' || cl == NULL) {
					if (nc != NULL) {
						cf = nc++;
						*cf = 0;
						cl = nc++;
						*cl = 0;
					} else
						cl = &cldmy;
					sllen += 2;
					if (sl[0] == '/') {
						sl_last = *sl++;
						continue;
					}
				}
				sl_last = *sl++;
				if (nc != NULL) {
					*nc++ = sl_last;
					(*cl) ++;
				}
				sllen++;
			}
			if (*sl) {
				length = 5 + sllen;
				if (bp != NULL) {
					/*
					 * Mark flg as CONTINUE component.
					 */
					*cf |= 0x01;
					/*
					 *               len  ver  flg
					 *    +----+----+----+----+----+-
					 *    | 'S'| 'L'| XX | 01 | 01 |
					 *    +----+----+----+----+----+-
					 *                           ^
					 *           continues in next "SL"
					 */
					bp[3] = length;
					bp[5] = 0x01;/* This Symbolic Link
						      * continues in next
						      * "SL" field */
					bp += length;
				}
				extra_tell_used_size(&ctl, length);
				if (extra_space(&ctl) < 11)
					bp = extra_next_record(&ctl, 11);
				if (bp != NULL) {
					/* Next 'SL' */
					bp[1] = 'S';
					bp[2] = 'L';
					bp[4] = 1;    /* version */
				}
			} else {
				length = 5 + sllen;
				if (bp != NULL) {
					bp[3] = length;
					bp[5] = 0;
					bp += length;
				}
				extra_tell_used_size(&ctl, length);
				break;
			}
		}
	}

	/* Write "TF" System Use Entry. */
	if (rr_flag & RR_USE_TF) {
		/*
		 *   "TF" Format:
		 *               len  ver
		 *    +----+----+----+----+-----+-------------+
		 *    | 'T'| 'F'| XX | 01 |FLAGS| TIME STAMPS |
		 *    +----+----+----+----+-----+-------------+
		 *    0    1    2    3    4     5            XX
		 *    TIME STAMPS : ISO 9660 Standard 9.1.5.
		 *                  If TF_LONG_FORM FLAGS is set,
		 *                  use ISO9660 Standard 8.4.26.1.
		 */
#define TF_CREATION	0x01	/* Creation time recorded		*/
#define TF_MODIFY	0x02	/* Modification time recorded		*/
#define TF_ACCESS	0x04	/* Last Access time recorded		*/
#define TF_ATTRIBUTES	0x08	/* Last Attribute Change time recorded  */
#define TF_BACKUP	0x10	/* Last Backup time recorded		*/
#define TF_EXPIRATION	0x20	/* Expiration time recorded		*/
#define TF_EFFECTIVE	0x40	/* Effective time recorded		*/
#define TF_LONG_FORM	0x80	/* ISO 9660 17-byte time format used	*/
		unsigned char tf_flags;

		length = 5;
		tf_flags = 0;
#ifndef COMPAT_MKISOFS
		if (archive_entry_birthtime_is_set(file->entry) &&
		    archive_entry_birthtime(file->entry) <=
		    archive_entry_mtime(file->entry)) {
			length += 7;
			tf_flags |= TF_CREATION;
		}
#endif
		if (archive_entry_mtime_is_set(file->entry)) {
			length += 7;
			tf_flags |= TF_MODIFY;
		}
		if (archive_entry_atime_is_set(file->entry)) {
			length += 7;
			tf_flags |= TF_ACCESS;
		}
		if (archive_entry_ctime_is_set(file->entry)) {
			length += 7;
			tf_flags |= TF_ATTRIBUTES;
		}
		if (extra_space(&ctl) < length)
			bp = extra_next_record(&ctl, length);
		if (bp != NULL) {
			bp[1] = 'T';
			bp[2] = 'F';
			bp[3] = length;
			bp[4] = 1;	/* version	*/
			bp[5] = tf_flags;
			bp += 5;
			/* Creation time */
			if (tf_flags & TF_CREATION) {
				set_time_915(bp+1,
				    archive_entry_birthtime(file->entry));
				bp += 7;
			}
			/* Modification time */
			if (tf_flags & TF_MODIFY) {
				set_time_915(bp+1,
				    archive_entry_mtime(file->entry));
				bp += 7;
			}
			/* Last Access time */
			if (tf_flags & TF_ACCESS) {
				set_time_915(bp+1,
				    archive_entry_atime(file->entry));
				bp += 7;
			}
			/* Last Attribute Change time */
			if (tf_flags & TF_ATTRIBUTES) {
				set_time_915(bp+1,
				    archive_entry_ctime(file->entry));
				bp += 7;
			}
		}
		extra_tell_used_size(&ctl, length);
	}

	/* Write "RE" System Use Entry. */
	if (rr_flag & RR_USE_RE) {
		/*
		 *   "RE" Format:
		 *               len  ver
		 *    +----+----+----+----+
		 *    | 'R'| 'E'| 04 | 01 |
		 *    +----+----+----+----+
		 *    0    1    2    3    4
		 */
		length = 4;
		if (extra_space(&ctl) < length)
			bp = extra_next_record(&ctl, length);
		if (bp != NULL) {
			bp[1] = 'R';
			bp[2] = 'E';
			bp[3] = length;
			bp[4] = 1;	/* version	*/
			bp += length;
		}
		extra_tell_used_size(&ctl, length);
	}

	/* Write "PL" System Use Entry. */
	if (rr_flag & RR_USE_PL) {
		/*
		 *   "PL" Format:
		 *               len  ver
		 *    +----+----+----+----+------------+
		 *    | 'P'| 'L'| 0C | 01 | *LOCATION  |
		 *    +----+----+----+----+------------+
		 *    0    1    2    3    4           12
		 *    *LOCATION: location of parent directory
		 */
		length = 12;
		if (extra_space(&ctl) < length)
			bp = extra_next_record(&ctl, length);
		if (bp != NULL) {
			bp[1] = 'P';
			bp[2] = 'L';
			bp[3] = length;
			bp[4] = 1;	/* version	*/
			set_num_733(bp + 5,
			    rr_parent->dir_location);
			bp += length;
		}
		extra_tell_used_size(&ctl, length);
	}

	/* Write "CL" System Use Entry. */
	if (rr_flag & RR_USE_CL) {
		/*
		 *   "CL" Format:
		 *               len  ver
		 *    +----+----+----+----+------------+
		 *    | 'C'| 'L'| 0C | 01 | *LOCATION  |
		 *    +----+----+----+----+------------+
		 *    0    1    2    3    4           12
		 *    *LOCATION: location of child directory
		 */
		length = 12;
		if (extra_space(&ctl) < length)
			bp = extra_next_record(&ctl, length);
		if (bp != NULL) {
			bp[1] = 'C';
			bp[2] = 'L';
			bp[3] = length;
			bp[4] = 1;	/* version	*/
			set_num_733(bp + 5,
			    isoent->rr_child->dir_location);
			bp += length;
		}
		extra_tell_used_size(&ctl, length);
	}

	/* Write "PN" System Use Entry. */
	if (rr_flag & RR_USE_PN) {
		/*
		 *   "PN" Format:
		 *               len  ver
		 *    +----+----+----+----+------------+------------+
		 *    | 'P'| 'N'| 14 | 01 | dev_t high | dev_t low  |
		 *    +----+----+----+----+------------+------------+
		 *    0    1    2    3    4           12           20
		 */
		length = 20;
		if (extra_space(&ctl) < length)
			bp = extra_next_record(&ctl, length);
		if (bp != NULL) {
			uint64_t dev;

			bp[1] = 'P';
			bp[2] = 'N';
			bp[3] = length;
			bp[4] = 1;	/* version	*/
			dev = (uint64_t)archive_entry_rdev(file->entry);
			set_num_733(bp + 5, (uint32_t)(dev >> 32));
			set_num_733(bp + 13, (uint32_t)(dev & 0xFFFFFFFF));
			bp += length;
		}
		extra_tell_used_size(&ctl, length);
	}

	/* Write "ZF" System Use Entry. */
	if (file->zisofs.header_size) {
		/*
		 *   "ZF" Format:
		 *               len  ver
		 *    +----+----+----+----+----+----+-------------+
		 *    | 'Z'| 'F'| 10 | 01 | 'p'| 'z'| Header Size |
		 *    +----+----+----+----+----+----+-------------+
		 *    0    1    2    3    4    5    6             7
		 *    +--------------------+-------------------+
		 *    | Log2 of block Size | Uncompressed Size |
		 *    +--------------------+-------------------+
		 *    7                    8                   16
		 */
		length = 16;
		if (extra_space(&ctl) < length)
			bp = extra_next_record(&ctl, length);
		if (bp != NULL) {
			bp[1] = 'Z';
			bp[2] = 'F';
			bp[3] = length;
			bp[4] = 1;	/* version	*/
			bp[5] = 'p';
			bp[6] = 'z';
			bp[7] = file->zisofs.header_size;
			bp[8] = file->zisofs.log2_bs;
			set_num_733(bp + 9, file->zisofs.uncompressed_size);
			bp += length;
		}
		extra_tell_used_size(&ctl, length);
	}

	/* Write "CE" System Use Entry. */
	if (t == DIR_REC_SELF && isoent == isoent->parent) {
		length = RR_CE_SIZE;
		if (bp != NULL)
			set_SUSP_CE(bp+1, iso9660->location_rrip_er,
			    0, RRIP_ER_SIZE);
		extra_tell_used_size(&ctl, length);
	}

	extra_close_record(&ctl, 0);

	return (ctl.dr_len);
}

/*
 * Write data of a Directory Record or calculate writing bytes itself.
 * If parameter `p' is NULL, calculates the size of writing data, which
 * a Directory Record needs to write, then it saved and return
 * the calculated size.
 * Parameter `n' is a remaining size of buffer. when parameter `p' is
 * not NULL, check whether that `n' is not less than the saved size.
 * if that `n' is small, return zero.
 *
 * This format of the Directory Record is according to
 * ISO9660 Standard 9.1
 */
static int
set_directory_record(unsigned char *p, size_t n, struct isoent *isoent,
    struct iso9660 *iso9660, enum dir_rec_type t,
    enum vdd_type vdd_type)
{
	unsigned char *bp;
	size_t dr_len;
	size_t fi_len;

	if (p != NULL) {
		/*
		 * Check whether a write buffer size is less than the
		 * saved size which is needed to write this Directory
		 * Record.
		 */
		switch (t) {
		case DIR_REC_VD:
			dr_len = isoent->dr_len.vd; break;
		case DIR_REC_SELF:
			dr_len = isoent->dr_len.self; break;
		case DIR_REC_PARENT:
			dr_len = isoent->dr_len.parent; break;
		case DIR_REC_NORMAL:
		default:
			dr_len = isoent->dr_len.normal; break;
		}
		if (dr_len > n)
			return (0);/* Needs more buffer size. */
	}

	if (t == DIR_REC_NORMAL && isoent->identifier != NULL)
		fi_len = isoent->id_len;
	else
		fi_len = 1;

	if (p != NULL) {
		struct isoent *xisoent;
		struct isofile *file;
		unsigned char flag;

		if (t == DIR_REC_PARENT)
			xisoent = isoent->parent;
		else
			xisoent = isoent;
		file = isoent->file;
		if (file->hardlink_target != NULL)
			file = file->hardlink_target;
		/* Make a file flag. */
		if (xisoent->dir)
			flag = FILE_FLAG_DIRECTORY;
		else {
			if (file->cur_content->next != NULL)
				flag = FILE_FLAG_MULTI_EXTENT;
			else
				flag = 0;
		}

		bp = p -1;
		/* Extended Attribute Record Length */
		set_num_711(bp+2, 0);
		/* Location of Extent */
		if (xisoent->dir)
			set_num_733(bp+3, xisoent->dir_location);
		else
			set_num_733(bp+3, file->cur_content->location);
		/* Data Length */
		if (xisoent->dir)
			set_num_733(bp+11,
			    xisoent->dir_block * LOGICAL_BLOCK_SIZE);
		else
			set_num_733(bp+11, (uint32_t)file->cur_content->size);
		/* Recording Date and Time */
		/* NOTE:
		 *  If a file type is symbolic link, you are seeing this
		 *  field value is different from a value mkisofs makes.
		 *  libarchive uses lstat to get this one, but it
		 *  seems mkisofs uses stat to get.
		 */
		set_time_915(bp+19,
		    archive_entry_mtime(xisoent->file->entry));
		/* File Flags */
		bp[26] = flag;
		/* File Unit Size */
		set_num_711(bp+27, 0);
		/* Interleave Gap Size */
		set_num_711(bp+28, 0);
		/* Volume Sequence Number */
		set_num_723(bp+29, iso9660->volume_sequence_number);
		/* Length of File Identifier */
		set_num_711(bp+33, fi_len);
		/* File Identifier */
		switch (t) {
		case DIR_REC_VD:
		case DIR_REC_SELF:
			set_num_711(bp+34, 0);
			break;
		case DIR_REC_PARENT:
			set_num_711(bp+34, 1);
			break;
		case DIR_REC_NORMAL:
			if (isoent->identifier != NULL)
				memcpy(bp+34, isoent->identifier, fi_len);
			else
				set_num_711(bp+34, 0);
			break;
		}
	} else
		bp = NULL;
	dr_len = 33 + fi_len;
	/* Padding Field */
	if (dr_len & 0x01) {
		dr_len ++;
		if (p != NULL)
			bp[dr_len] = 0;
	}

	/* Volume Descriptor does not record extension. */
	if (t == DIR_REC_VD) {
		if (p != NULL)
			/* Length of Directory Record */
			set_num_711(p, dr_len);
		else
			isoent->dr_len.vd = dr_len;
		return (dr_len);
	}

	/* Rockridge */
	if (iso9660->opt.rr && vdd_type != VDD_JOLIET)
		dr_len = set_directory_record_rr(bp, dr_len,
		    isoent, iso9660, t);

	if (p != NULL)
		/* Length of Directory Record */
		set_num_711(p, dr_len);
	else {
		/*
		 * Save the size which is needed to write this
		 * Directory Record.
		 */
		switch (t) {
		case DIR_REC_VD:
			/* This case does not come, but compiler
			 * complains that DIR_REC_VD not handled
			 *  in switch ....  */
			break;
		case DIR_REC_SELF:
			isoent->dr_len.self = dr_len; break;
		case DIR_REC_PARENT:
			isoent->dr_len.parent = dr_len; break;
		case DIR_REC_NORMAL:
			isoent->dr_len.normal = dr_len; break;
		}
	}

	return (dr_len);
}

/*
 * Calculate the size of a directory record.
 */
static inline int
get_dir_rec_size(struct iso9660 *iso9660, struct isoent *isoent,
    enum dir_rec_type t, enum vdd_type vdd_type)
{

	return (set_directory_record(NULL, SIZE_MAX,
	    isoent, iso9660, t, vdd_type));
}

/*
 * Manage to write ISO-image data with wbuff to reduce calling
 * __archive_write_output() for performance.
 */


static inline unsigned char *
wb_buffptr(struct archive_write *a)
{
	struct iso9660 *iso9660 = (struct iso9660 *)a->format_data;

	return (&(iso9660->wbuff[sizeof(iso9660->wbuff)
		- iso9660->wbuff_remaining]));
}

static int
wb_write_out(struct archive_write *a)
{
	struct iso9660 *iso9660 = (struct iso9660 *)a->format_data;
	size_t wsize, nw;
	int r;

	wsize = sizeof(iso9660->wbuff) - iso9660->wbuff_remaining;
	nw = wsize % LOGICAL_BLOCK_SIZE;
	if (iso9660->wbuff_type == WB_TO_STREAM)
		r = __archive_write_output(a, iso9660->wbuff, wsize - nw);
	else
		r = write_to_temp(a, iso9660->wbuff, wsize - nw);
	/* Increase the offset. */
	iso9660->wbuff_offset += wsize - nw;
	if (iso9660->wbuff_offset > iso9660->wbuff_written)
		iso9660->wbuff_written = iso9660->wbuff_offset;
	iso9660->wbuff_remaining = sizeof(iso9660->wbuff);
	if (nw) {
		iso9660->wbuff_remaining -= nw;
		memmove(iso9660->wbuff, iso9660->wbuff + wsize - nw, nw);
	}
	return (r);
}

static int
wb_consume(struct archive_write *a, size_t size)
{
	struct iso9660 *iso9660 = (struct iso9660 *)a->format_data;

	if (size > iso9660->wbuff_remaining ||
	    iso9660->wbuff_remaining == 0) {
		archive_set_error(&a->archive, ARCHIVE_ERRNO_MISC,
		    "Internal Programing error: iso9660:wb_consume()"
		    " size=%jd, wbuff_remaining=%jd",
		    (intmax_t)size, (intmax_t)iso9660->wbuff_remaining);
		return (ARCHIVE_FATAL);
	}
	iso9660->wbuff_remaining -= size;
	if (iso9660->wbuff_remaining < LOGICAL_BLOCK_SIZE)
		return (wb_write_out(a));
	return (ARCHIVE_OK);
}

#ifdef HAVE_ZLIB_H

static int
wb_set_offset(struct archive_write *a, int64_t off)
{
	struct iso9660 *iso9660 = (struct iso9660 *)a->format_data;
	int64_t used, ext_bytes;

	if (iso9660->wbuff_type != WB_TO_TEMP) {
		archive_set_error(&a->archive, ARCHIVE_ERRNO_MISC,
		    "Internal Programing error: iso9660:wb_set_offset()");
		return (ARCHIVE_FATAL);
	}

	used = sizeof(iso9660->wbuff) - iso9660->wbuff_remaining;
	if (iso9660->wbuff_offset + used > iso9660->wbuff_tail)
		iso9660->wbuff_tail = iso9660->wbuff_offset + used;
	if (iso9660->wbuff_offset < iso9660->wbuff_written) {
		if (used > 0 &&
		    write_to_temp(a, iso9660->wbuff, (size_t)used) != ARCHIVE_OK)
			return (ARCHIVE_FATAL);
		iso9660->wbuff_offset = iso9660->wbuff_written;
		lseek(iso9660->temp_fd, iso9660->wbuff_offset, SEEK_SET);
		iso9660->wbuff_remaining = sizeof(iso9660->wbuff);
		used = 0;
	}
	if (off < iso9660->wbuff_offset) {
		/*
		 * Write out waiting data.
		 */
		if (used > 0) {
			if (wb_write_out(a) != ARCHIVE_OK)
				return (ARCHIVE_FATAL);
		}
		lseek(iso9660->temp_fd, off, SEEK_SET);
		iso9660->wbuff_offset = off;
		iso9660->wbuff_remaining = sizeof(iso9660->wbuff);
	} else if (off <= iso9660->wbuff_tail) {
		iso9660->wbuff_remaining = (size_t)
		    (sizeof(iso9660->wbuff) - (off - iso9660->wbuff_offset));
	} else {
		ext_bytes = off - iso9660->wbuff_tail;
<<<<<<< HEAD
		iso9660->wbuff_remaining = sizeof(iso9660->wbuff)
		   - (iso9660->wbuff_tail - iso9660->wbuff_offset);
=======
		iso9660->wbuff_remaining = (size_t)(sizeof(iso9660->wbuff)
		   - (iso9660->wbuff_tail - iso9660->wbuff_offset));
>>>>>>> f079aadc
		while (ext_bytes >= (int64_t)iso9660->wbuff_remaining) {
			if (write_null(a, (size_t)iso9660->wbuff_remaining)
			    != ARCHIVE_OK)
				return (ARCHIVE_FATAL);
			ext_bytes -= iso9660->wbuff_remaining;
		}
		if (ext_bytes > 0) {
			if (write_null(a, (size_t)ext_bytes) != ARCHIVE_OK)
				return (ARCHIVE_FATAL);
		}
	}
	return (ARCHIVE_OK);
}

#endif /* HAVE_ZLIB_H */

static int
write_null(struct archive_write *a, size_t size)
{
	size_t remaining;
	unsigned char *p, *old;
	int r;

	remaining = wb_remaining(a);
	p = wb_buffptr(a);
	if (size <= remaining) {
		memset(p, 0, size);
		return (wb_consume(a, size));
	}
	memset(p, 0, remaining);
	r = wb_consume(a, remaining);
	if (r != ARCHIVE_OK)
		return (r);
	size -= remaining;
	old = p;
	p = wb_buffptr(a);
	memset(p, 0, old - p);
	remaining = wb_remaining(a);
	while (size) {
		size_t wsize = size;

		if (wsize > remaining)
			wsize = remaining;
		r = wb_consume(a, wsize);
		if (r != ARCHIVE_OK)
			return (r);
		size -= wsize;
	}
	return (ARCHIVE_OK);
}

/*
 * Write Volume Descriptor Set Terminator
 */
static int
write_VD_terminator(struct archive_write *a)
{
	unsigned char *bp;

	bp = wb_buffptr(a) -1;
	set_VD_bp(bp, VDT_TERMINATOR, 1);
	set_unused_field_bp(bp, 8, LOGICAL_BLOCK_SIZE);

	return (wb_consume(a, LOGICAL_BLOCK_SIZE));
}

static int
set_file_identifier(unsigned char *bp, int from, int to, enum vdc vdc,
    struct archive_write *a, struct vdd *vdd, struct archive_string *id,
    const char *label, int leading_under, enum char_type char_type)
{
	char identifier[256];
	struct isoent *isoent;
	const char *ids;
	size_t len;
	int r;

	if (id->length > 0 && leading_under && id->s[0] != '_') {
		if (char_type == A_CHAR)
			r = set_str_a_characters_bp(a, bp, from, to, id->s, vdc);
		else
			r = set_str_d_characters_bp(a, bp, from, to, id->s, vdc);
	} else if (id->length > 0) {
		ids = id->s;
		if (leading_under)
			ids++;
		isoent = isoent_find_entry(vdd->rootent, ids);
		if (isoent == NULL) {
			archive_set_error(&a->archive, ARCHIVE_ERRNO_MISC,
			    "Not Found %s `%s'.",
			    label, ids);
			return (ARCHIVE_FATAL);
		}
		len = isoent->ext_off + isoent->ext_len;
		if (vdd->vdd_type == VDD_JOLIET) {
			if (len > sizeof(identifier)-2)
				len = sizeof(identifier)-2;
		} else {
			if (len > sizeof(identifier)-1)
				len = sizeof(identifier)-1;
		}
		memcpy(identifier, isoent->identifier, len);
		identifier[len] = '\0';
		if (vdd->vdd_type == VDD_JOLIET) {
			identifier[len+1] = 0;
			vdc = VDC_UCS2_DIRECT;
		}
		if (char_type == A_CHAR)
			r = set_str_a_characters_bp(a, bp, from, to,
			    identifier, vdc);
		else
			r = set_str_d_characters_bp(a, bp, from, to,
			    identifier, vdc);
	} else {
		if (char_type == A_CHAR)
			r = set_str_a_characters_bp(a, bp, from, to, NULL, vdc);
		else
			r = set_str_d_characters_bp(a, bp, from, to, NULL, vdc);
	}
	return (r);
}

/*
 * Write Primary/Supplementary Volume Descriptor
 */
static int
write_VD(struct archive_write *a, struct vdd *vdd)
{
	struct iso9660 *iso9660;
	unsigned char *bp;
	uint16_t volume_set_size = 1;
	char identifier[256];
	enum VD_type vdt;
	enum vdc vdc;
	unsigned char vd_ver, fst_ver;
	int r;

	iso9660 = a->format_data;
	switch (vdd->vdd_type) {
	case VDD_JOLIET:
		vdt = VDT_SUPPLEMENTARY;
		vd_ver = fst_ver = 1;
		vdc = VDC_UCS2;
		break;
	case VDD_ENHANCED:
		vdt = VDT_SUPPLEMENTARY;
		vd_ver = fst_ver = 2;
		vdc = VDC_LOWERCASE;
		break;
	case VDD_PRIMARY:
	default:
		vdt = VDT_PRIMARY;
		vd_ver = fst_ver = 1;
#ifdef COMPAT_MKISOFS
		vdc = VDC_LOWERCASE;
#else
		vdc = VDC_STD;
#endif
		break;
	}

	bp = wb_buffptr(a) -1;
	/* Volume Descriptor Type */
	set_VD_bp(bp, vdt, vd_ver);
	/* Unused Field */
	set_unused_field_bp(bp, 8, 8);
	/* System Identifier */
	get_system_identitier(identifier, sizeof(identifier));
	r = set_str_a_characters_bp(a, bp, 9, 40, identifier, vdc);
	if (r != ARCHIVE_OK)
		return (r);
	/* Volume Identifier */
	r = set_str_d_characters_bp(a, bp, 41, 72,
	    iso9660->volume_identifier.s, vdc);
	if (r != ARCHIVE_OK)
		return (r);
	/* Unused Field */
	set_unused_field_bp(bp, 73, 80);
	/* Volume Space Size */
	set_num_733(bp+81, iso9660->volume_space_size);
	if (vdd->vdd_type == VDD_JOLIET) {
		/* Escape Sequences */
		bp[89] = 0x25;/* UCS-2 Level 3 */
		bp[90] = 0x2F;
		bp[91] = 0x45;
		memset(bp + 92, 0, 120 - 92 + 1);
	} else {
		/* Unused Field */
		set_unused_field_bp(bp, 89, 120);
	}
	/* Volume Set Size */
	set_num_723(bp+121, volume_set_size);
	/* Volume Sequence Number */
	set_num_723(bp+125, iso9660->volume_sequence_number);
	/* Logical Block Size */
	set_num_723(bp+129, LOGICAL_BLOCK_SIZE);
	/* Path Table Size */
	set_num_733(bp+133, vdd->path_table_size);
	/* Location of Occurrence of Type L Path Table */
	set_num_731(bp+141, vdd->location_type_L_path_table);
	/* Location of Optional Occurrence of Type L Path Table */
	set_num_731(bp+145, 0);
	/* Location of Occurrence of Type M Path Table */
	set_num_732(bp+149, vdd->location_type_M_path_table);
	/* Location of Optional Occurrence of Type M Path Table */
	set_num_732(bp+153, 0);
	/* Directory Record for Root Directory(BP 157 to 190) */
	set_directory_record(bp+157, 190-157+1, vdd->rootent,
	    iso9660, DIR_REC_VD, vdd->vdd_type);
	/* Volume Set Identifier */
	r = set_str_d_characters_bp(a, bp, 191, 318, "", vdc);
	if (r != ARCHIVE_OK)
		return (r);
	/* Publisher Identifier */
	r = set_file_identifier(bp, 319, 446, vdc, a, vdd,
	    &(iso9660->publisher_identifier),
	    "Publisher File", 1, A_CHAR);
	if (r != ARCHIVE_OK)
		return (r);
	/* Data Preparer Identifier */
	r = set_file_identifier(bp, 447, 574, vdc, a, vdd,
	    &(iso9660->data_preparer_identifier),
	    "Data Preparer File", 1, A_CHAR);
	if (r != ARCHIVE_OK)
		return (r);
	/* Application Identifier */
	r = set_file_identifier(bp, 575, 702, vdc, a, vdd,
	    &(iso9660->application_identifier),
	    "Application File", 1, A_CHAR);
	if (r != ARCHIVE_OK)
		return (r);
	/* Copyright File Identifier */
	r = set_file_identifier(bp, 703, 739, vdc, a, vdd,
	    &(iso9660->copyright_file_identifier),
	    "Copyright File", 0, D_CHAR);
	if (r != ARCHIVE_OK)
		return (r);
	/* Abstract File Identifier */
	r = set_file_identifier(bp, 740, 776, vdc, a, vdd,
	    &(iso9660->abstract_file_identifier),
	    "Abstract File", 0, D_CHAR);
	if (r != ARCHIVE_OK)
		return (r);
	/* Bibliongraphic File Identifier */
	r = set_file_identifier(bp, 777, 813, vdc, a, vdd,
	    &(iso9660->bibliographic_file_identifier),
	    "Bibliongraphic File", 0, D_CHAR);
	if (r != ARCHIVE_OK)
		return (r);
	/* Volume Creation Date and Time */
	set_date_time(bp+814, iso9660->birth_time);
	/* Volume Modification Date and Time */
	set_date_time(bp+831, iso9660->birth_time);
	/* Volume Expiration Date and Time(obsolete) */
	set_date_time_null(bp+848);
	/* Volume Effective Date and Time */
	set_date_time(bp+865, iso9660->birth_time);
	/* File Structure Version */
	bp[882] = fst_ver;
	/* Reserved */
	bp[883] = 0;
	/* Application Use */
	memset(bp + 884, 0x20, 1395 - 884 + 1);
	/* Reserved */
	set_unused_field_bp(bp, 1396, LOGICAL_BLOCK_SIZE);

	return (wb_consume(a, LOGICAL_BLOCK_SIZE));
}

/*
 * Write Boot Record Volume Descriptor
 */
static int
write_VD_boot_record(struct archive_write *a)
{
	struct iso9660 *iso9660;
	unsigned char *bp;

	iso9660 = a->format_data;
	bp = wb_buffptr(a) -1;
	/* Volume Descriptor Type */
	set_VD_bp(bp, VDT_BOOT_RECORD, 1);
	/* Boot System Identifier */
	memcpy(bp+8, "EL TORITO SPECIFICATION", 23);
	set_unused_field_bp(bp, 8+23, 39);
	/* Unused */
	set_unused_field_bp(bp, 40, 71);
	/* Absolute pointer to first sector of Boot Catalog */
	set_num_731(bp+72,
	    iso9660->el_torito.catalog->file->content.location);
	/* Unused */
	set_unused_field_bp(bp, 76, LOGICAL_BLOCK_SIZE);

	return (wb_consume(a, LOGICAL_BLOCK_SIZE));
}

enum keytype {
	KEY_FLG,
	KEY_STR,
	KEY_INT,
	KEY_HEX,
};
static void
set_option_info(struct archive_string *info, int *opt, const char *key,
    enum keytype type,  ...)
{
	va_list ap;
	char prefix;
	const char *s;
	int d;

	prefix = (*opt==0)? ' ':',';
	va_start(ap, type);
	switch (type) {
	case KEY_FLG:
		d = va_arg(ap, int);
		archive_string_sprintf(info, "%c%s%s",
		    prefix, (d == 0)?"!":"", key);
		break;
	case KEY_STR:
		s = va_arg(ap, const char *);
		archive_string_sprintf(info, "%c%s=%s",
		    prefix, key, s);
		break;
	case KEY_INT:
		d = va_arg(ap, int);
		archive_string_sprintf(info, "%c%s=%d",
		    prefix, key, d);
		break;
	case KEY_HEX:
		d = va_arg(ap, int);
		archive_string_sprintf(info, "%c%s=%x",
		    prefix, key, d);
		break;
	}
	va_end(ap);

	*opt = 1;
}

/*
 * Make Non-ISO File System Information
 */
static int
write_information_block(struct archive_write *a)
{
	struct iso9660 *iso9660;
	char buf[128];
	const char *v;
	int opt, r;
	struct archive_string info;
	size_t info_size = LOGICAL_BLOCK_SIZE *
			       NON_ISO_FILE_SYSTEM_INFORMATION_BLOCK;

	iso9660 = (struct iso9660 *)a->format_data;
	if (info_size > wb_remaining(a)) {
		r = wb_write_out(a);
		if (r != ARCHIVE_OK)
			return (r);
	}
	archive_string_init(&info);
	if (archive_string_ensure(&info, info_size) == NULL) {
		archive_set_error(&a->archive, ENOMEM,
		    "Can't allocate memory");
		return (ARCHIVE_FATAL);
	}
	memset(info.s, 0, info_size);
	opt = 0;
#if defined(HAVE__CTIME64_S)
	_ctime64_s(buf, sizeof(buf), &(iso9660->birth_time));
#elif defined(HAVE_CTIME_R)
	ctime_r(&(iso9660->birth_time), buf);
#else
	strncpy(buf, ctime(&(iso9660->birth_time)), sizeof(buf)-1);
	buf[sizeof(buf)-1] = '\0';
#endif
	archive_string_sprintf(&info,
	    "INFO %s%s", buf, archive_version_string());
	if (iso9660->opt.abstract_file != OPT_ABSTRACT_FILE_DEFAULT)
		set_option_info(&info, &opt, "abstract-file",
		    KEY_STR, iso9660->abstract_file_identifier.s);
	if (iso9660->opt.application_id != OPT_APPLICATION_ID_DEFAULT)
		set_option_info(&info, &opt, "application-id",
		    KEY_STR, iso9660->application_identifier.s);
	if (iso9660->opt.allow_vernum != OPT_ALLOW_VERNUM_DEFAULT)
		set_option_info(&info, &opt, "allow-vernum",
		    KEY_FLG, iso9660->opt.allow_vernum);
	if (iso9660->opt.biblio_file != OPT_BIBLIO_FILE_DEFAULT)
		set_option_info(&info, &opt, "biblio-file",
		    KEY_STR, iso9660->bibliographic_file_identifier.s);
	if (iso9660->opt.boot != OPT_BOOT_DEFAULT)
		set_option_info(&info, &opt, "boot",
		    KEY_STR, iso9660->el_torito.boot_filename.s);
	if (iso9660->opt.boot_catalog != OPT_BOOT_CATALOG_DEFAULT)
		set_option_info(&info, &opt, "boot-catalog",
		    KEY_STR, iso9660->el_torito.catalog_filename.s);
	if (iso9660->opt.boot_info_table != OPT_BOOT_INFO_TABLE_DEFAULT)
		set_option_info(&info, &opt, "boot-info-table",
		    KEY_FLG, iso9660->opt.boot_info_table);
	if (iso9660->opt.boot_load_seg != OPT_BOOT_LOAD_SEG_DEFAULT)
		set_option_info(&info, &opt, "boot-load-seg",
		    KEY_HEX, iso9660->el_torito.boot_load_seg);
	if (iso9660->opt.boot_load_size != OPT_BOOT_LOAD_SIZE_DEFAULT)
		set_option_info(&info, &opt, "boot-load-size",
		    KEY_INT, iso9660->el_torito.boot_load_size);
	if (iso9660->opt.boot_type != OPT_BOOT_TYPE_DEFAULT) {
		v = "no-emulation";
		if (iso9660->opt.boot_type == OPT_BOOT_TYPE_FD)
			v = "fd";
		if (iso9660->opt.boot_type == OPT_BOOT_TYPE_HARD_DISK)
			v = "hard-disk";
		set_option_info(&info, &opt, "boot-type",
		    KEY_STR, v);
	}
#ifdef HAVE_ZLIB_H
	if (iso9660->opt.compression_level != OPT_COMPRESSION_LEVEL_DEFAULT)
		set_option_info(&info, &opt, "compression-level",
		    KEY_INT, iso9660->zisofs.compression_level);
#endif
	if (iso9660->opt.copyright_file != OPT_COPYRIGHT_FILE_DEFAULT)
		set_option_info(&info, &opt, "copyright-file",
		    KEY_STR, iso9660->copyright_file_identifier.s);
	if (iso9660->opt.iso_level != OPT_ISO_LEVEL_DEFAULT)
		set_option_info(&info, &opt, "iso-level",
		    KEY_INT, iso9660->opt.iso_level);
	if (iso9660->opt.joliet != OPT_JOLIET_DEFAULT) {
		if (iso9660->opt.joliet == OPT_JOLIET_LONGNAME)
			set_option_info(&info, &opt, "joliet",
			    KEY_STR, "long");
		else
			set_option_info(&info, &opt, "joliet",
			    KEY_FLG, iso9660->opt.joliet);
	}
	if (iso9660->opt.limit_depth != OPT_LIMIT_DEPTH_DEFAULT)
		set_option_info(&info, &opt, "limit-depth",
		    KEY_FLG, iso9660->opt.limit_depth);
	if (iso9660->opt.limit_dirs != OPT_LIMIT_DIRS_DEFAULT)
		set_option_info(&info, &opt, "limit-dirs",
		    KEY_FLG, iso9660->opt.limit_dirs);
	if (iso9660->opt.pad != OPT_PAD_DEFAULT)
		set_option_info(&info, &opt, "pad",
		    KEY_FLG, iso9660->opt.pad);
	if (iso9660->opt.publisher != OPT_PUBLISHER_DEFAULT)
		set_option_info(&info, &opt, "publisher",
		    KEY_STR, iso9660->publisher_identifier.s);
	if (iso9660->opt.rr != OPT_RR_DEFAULT) {
		if (iso9660->opt.rr == OPT_RR_DISABLED)
			set_option_info(&info, &opt, "rockridge",
			    KEY_FLG, iso9660->opt.rr);
		else if (iso9660->opt.rr == OPT_RR_STRICT)
			set_option_info(&info, &opt, "rockridge",
			    KEY_STR, "strict");
		else if (iso9660->opt.rr == OPT_RR_USEFUL)
			set_option_info(&info, &opt, "rockridge",
			    KEY_STR, "useful");
	}
	if (iso9660->opt.volume_id != OPT_VOLUME_ID_DEFAULT)
		set_option_info(&info, &opt, "volume-id",
		    KEY_STR, iso9660->volume_identifier.s);
	if (iso9660->opt.zisofs != OPT_ZISOFS_DEFAULT)
		set_option_info(&info, &opt, "zisofs",
		    KEY_FLG, iso9660->opt.zisofs);

	memcpy(wb_buffptr(a), info.s, info_size);
	archive_string_free(&info);
	return (wb_consume(a, info_size));
}

static int
write_rr_ER(struct archive_write *a)
{
	unsigned char *p;

	p = wb_buffptr(a);

	memset(p, 0, LOGICAL_BLOCK_SIZE);
	p[0] = 'E';
	p[1] = 'R';
	p[3] = 0x01;
	p[2] = RRIP_ER_SIZE;
	p[4] = RRIP_ER_ID_SIZE;
	p[5] = RRIP_ER_DSC_SIZE;
	p[6] = RRIP_ER_SRC_SIZE;
	p[7] = 0x01;
	memcpy(&p[8], rrip_identifier, p[4]);
	memcpy(&p[8+p[4]], rrip_descriptor, p[5]);
	memcpy(&p[8+p[4]+p[5]], rrip_source, p[6]);

	return (wb_consume(a, LOGICAL_BLOCK_SIZE));
}

static void
calculate_path_table_size(struct vdd *vdd)
{
	int depth, size;
	struct path_table *pt;

	pt = vdd->pathtbl;
	size = 0;
	for (depth = 0; depth < vdd->max_depth; depth++) {
		struct isoent **ptbl;
		int i, cnt;

		if ((cnt = pt[depth].cnt) == 0)
			break;

		ptbl = pt[depth].sorted;
		for (i = 0; i < cnt; i++) {
			int len;

			if (ptbl[i]->identifier == NULL)
				len = 1; /* root directory */
			else
				len = ptbl[i]->id_len;
			if (len & 0x01)
				len++; /* Padding Field */
			size += 8 + len;
		}
	}
	vdd->path_table_size = size;
	vdd->path_table_block =
	    ((size + PATH_TABLE_BLOCK_SIZE -1) /
	    PATH_TABLE_BLOCK_SIZE) *
	    (PATH_TABLE_BLOCK_SIZE / LOGICAL_BLOCK_SIZE);
}

static int
_write_path_table(struct archive_write *a, int type_m, int depth,
    struct vdd *vdd)
{
	unsigned char *bp, *wb;
	struct isoent **ptbl;
	size_t wbremaining;
	int i, r, wsize;

	if (vdd->pathtbl[depth].cnt == 0)
		return (0);

	wsize = 0;
	wb = wb_buffptr(a);
	wbremaining = wb_remaining(a);
	bp = wb - 1;
	ptbl = vdd->pathtbl[depth].sorted;
	for (i = 0; i < vdd->pathtbl[depth].cnt; i++) {
		struct isoent *np;
		size_t len;

		np = ptbl[i];
		if (np->identifier == NULL)
			len = 1; /* root directory */
		else
			len = np->id_len;
		if (wbremaining - ((bp+1) - wb) < (len + 1 + 8)) {
			r = wb_consume(a, (bp+1) - wb);
			if (r < 0)
				return (r);
			wb = wb_buffptr(a);
			wbremaining = wb_remaining(a);
			bp = wb -1;
		}
		/* Length of Directory Identifier */
		set_num_711(bp+1, len);
		/* Extended Attribute Record Length */
		set_num_711(bp+2, 0);
		/* Location of Extent */
		if (type_m)
			set_num_732(bp+3, np->dir_location);
		else
			set_num_731(bp+3, np->dir_location);
		/* Parent Directory Number */
		if (type_m)
			set_num_722(bp+7, np->parent->dir_number);
		else
			set_num_721(bp+7, np->parent->dir_number);
		/* Directory Identifier */
		if (np->identifier == NULL)
			bp[9] = 0;
		else
			memcpy(&bp[9], np->identifier, len);
		if (len & 0x01) {
			/* Padding Field */
			bp[9+len] = 0;
			len++;
		}
		wsize += 8 + len;
		bp += 8 + len;
	}
	if ((bp + 1) > wb) {
		r = wb_consume(a, (bp+1)-wb);
		if (r < 0)
			return (r);
	}
	return (wsize);
}

static int
write_path_table(struct archive_write *a, int type_m, struct vdd *vdd)
{
	int depth, r;
	size_t path_table_size;

	r = ARCHIVE_OK;
	path_table_size = 0;
	for (depth = 0; depth < vdd->max_depth; depth++) {
		r = _write_path_table(a, type_m, depth, vdd);
		if (r < 0)
			return (r);
		path_table_size += r;
	}

	/* Write padding data. */
	path_table_size = path_table_size % PATH_TABLE_BLOCK_SIZE;
	if (path_table_size > 0)
		r = write_null(a, PATH_TABLE_BLOCK_SIZE - path_table_size);
	return (r);
}

static int
calculate_directory_descriptors(struct iso9660 *iso9660, struct vdd *vdd,
    struct isoent *isoent, int depth)
{
	struct isoent **enttbl;
	int bs, block, i;

	block = 1;
	bs = get_dir_rec_size(iso9660, isoent, DIR_REC_SELF, vdd->vdd_type);
	bs += get_dir_rec_size(iso9660, isoent, DIR_REC_PARENT, vdd->vdd_type);

	if (isoent->children.cnt <= 0 || (vdd->vdd_type != VDD_JOLIET &&
	    !iso9660->opt.rr && depth + 1 >= vdd->max_depth))
		return (block);

	enttbl = isoent->children_sorted;
	for (i = 0; i < isoent->children.cnt; i++) {
		struct isoent *np = enttbl[i];
		struct isofile *file;

		file = np->file;
		if (file->hardlink_target != NULL)
			file = file->hardlink_target;
		file->cur_content = &(file->content);
		do {
			int dr_l;

			dr_l = get_dir_rec_size(iso9660, np, DIR_REC_NORMAL,
			    vdd->vdd_type);
			if ((bs + dr_l) > LOGICAL_BLOCK_SIZE) {
				block ++;
				bs = dr_l;
			} else
				bs += dr_l;
			file->cur_content = file->cur_content->next;
		} while (file->cur_content != NULL);
	}
	return (block);
}

static int
_write_directory_descriptors(struct archive_write *a, struct vdd *vdd,
    struct isoent *isoent, int depth)
{
	struct iso9660 *iso9660 = a->format_data;
	struct isoent **enttbl;
	unsigned char *p, *wb;
	int i, r;
	int dr_l;

	p = wb = wb_buffptr(a);
#define WD_REMAINING	(LOGICAL_BLOCK_SIZE - (p - wb))
	p += set_directory_record(p, WD_REMAINING, isoent,
	    iso9660, DIR_REC_SELF, vdd->vdd_type);
	p += set_directory_record(p, WD_REMAINING, isoent,
	    iso9660, DIR_REC_PARENT, vdd->vdd_type);

	if (isoent->children.cnt <= 0 || (vdd->vdd_type != VDD_JOLIET &&
	    !iso9660->opt.rr && depth + 1 >= vdd->max_depth)) {
		memset(p, 0, WD_REMAINING);
		return (wb_consume(a, LOGICAL_BLOCK_SIZE));
	}

	enttbl = isoent->children_sorted;
	for (i = 0; i < isoent->children.cnt; i++) {
		struct isoent *np = enttbl[i];
		struct isofile *file = np->file;

		if (file->hardlink_target != NULL)
			file = file->hardlink_target;
		file->cur_content = &(file->content);
		do {
			dr_l = set_directory_record(p, WD_REMAINING,
			    np, iso9660, DIR_REC_NORMAL,
			    vdd->vdd_type);
			if (dr_l == 0) {
				memset(p, 0, WD_REMAINING);
				r = wb_consume(a, LOGICAL_BLOCK_SIZE);
				if (r < 0)
					return (r);
				p = wb = wb_buffptr(a);
				dr_l = set_directory_record(p,
				    WD_REMAINING, np, iso9660,
				    DIR_REC_NORMAL, vdd->vdd_type);
			}
			p += dr_l;
			file->cur_content = file->cur_content->next;
		} while (file->cur_content != NULL);
	}
	memset(p, 0, WD_REMAINING);
	return (wb_consume(a, LOGICAL_BLOCK_SIZE));
}

static int
write_directory_descriptors(struct archive_write *a, struct vdd *vdd)
{
	struct isoent *np;
	int depth, r;

	depth = 0;
	np = vdd->rootent;
	do {
		struct extr_rec *extr;

		r = _write_directory_descriptors(a, vdd, np, depth);
		if (r < 0)
			return (r);
		if (vdd->vdd_type != VDD_JOLIET) {
			/*
			 * This extract record is used by SUSP,RRIP.
			 * Not for joliet.
			 */
			for (extr = np->extr_rec_list.first;
			    extr != NULL;
			    extr = extr->next) {
				unsigned char *wb;

				wb = wb_buffptr(a);
				memcpy(wb, extr->buf, extr->offset);
				memset(wb + extr->offset, 0,
				    LOGICAL_BLOCK_SIZE - extr->offset);
				r = wb_consume(a, LOGICAL_BLOCK_SIZE);
				if (r < 0)
					return (r);
			}
		}

		if (np->subdirs.first != NULL && depth + 1 < vdd->max_depth) {
			/* Enter to sub directories. */
			np = np->subdirs.first;
			depth++;
			continue;
		}
		while (np != np->parent) {
			if (np->drnext == NULL) {
				/* Return to the parent directory. */
				np = np->parent;
				depth--;
			} else {
				np = np->drnext;
				break;
			}
		}
	} while (np != np->parent);

	return (ARCHIVE_OK);
}

/*
 * Read file contents from the temporary file, and write it.
 */
static int
write_file_contents(struct archive_write *a, int64_t offset, int64_t size)
{
	struct iso9660 *iso9660 = a->format_data;
	int r;

	lseek(iso9660->temp_fd, offset, SEEK_SET);

	while (size) {
		size_t rsize;
		ssize_t rs;
		unsigned char *wb;

		wb = wb_buffptr(a);
		rsize = wb_remaining(a);
		if (rsize > (size_t)size)
			rsize = (size_t)size;
		rs = read(iso9660->temp_fd, wb, rsize);
		if (rs <= 0) {
			archive_set_error(&a->archive, errno,
			    "Can't read temporary file(%jd)", (intmax_t)rs);
			return (ARCHIVE_FATAL);
		}
		size -= rs;
		r = wb_consume(a, rs);
		if (r < 0)
			return (r);
	}
	return (ARCHIVE_OK);
}

static int
write_file_descriptors(struct archive_write *a)
{
	struct iso9660 *iso9660 = a->format_data;
	struct isofile *file;
	int64_t blocks, offset;
	int r;

	blocks = 0;
	offset = 0;

	/* Make the boot catalog contents, and write it. */
	if (iso9660->el_torito.catalog != NULL) {
		r = make_boot_catalog(a);
		if (r < 0)
			return (r);
	}

	/* Write the boot file contents. */
	if (iso9660->el_torito.boot != NULL) {
		file = iso9660->el_torito.boot->file;
		blocks = file->content.blocks;
		offset = file->content.offset_of_temp;
		if (offset != 0) {
			r = write_file_contents(a, offset,
			    blocks << LOGICAL_BLOCK_BITS);
			if (r < 0)
				return (r);
			blocks = 0;
			offset = 0;
		}
	}

	/* Write out all file contents. */
	for (file = iso9660->data_file_list.first;
	    file != NULL; file = file->datanext) {

		if (!file->write_content)
			continue;

		if ((offset + (blocks << LOGICAL_BLOCK_BITS)) <
		     file->content.offset_of_temp) {
			if (blocks > 0) {
				r = write_file_contents(a, offset,
				    blocks << LOGICAL_BLOCK_BITS);
				if (r < 0)
					return (r);
			}
			blocks = 0;
			offset = file->content.offset_of_temp;
		}

		file->cur_content = &(file->content);
		do {
			blocks += file->cur_content->blocks;
			/* Next fragument */
			file->cur_content = file->cur_content->next;
		} while (file->cur_content != NULL);
	}

	/* Flush out remaining blocks. */
	if (blocks > 0) {
		r = write_file_contents(a, offset,
		    blocks << LOGICAL_BLOCK_BITS);
		if (r < 0)
			return (r);
	}

	return (ARCHIVE_OK);
}

static void
isofile_init_entry_list(struct iso9660 *iso9660)
{
	iso9660->all_file_list.first = NULL;
	iso9660->all_file_list.last = &(iso9660->all_file_list.first);
}

static void
isofile_add_entry(struct iso9660 *iso9660, struct isofile *file)
{
	file->allnext = NULL;
	*iso9660->all_file_list.last = file;
	iso9660->all_file_list.last = &(file->allnext);
}

static void
isofile_free_all_entries(struct iso9660 *iso9660)
{
	struct isofile *file, *file_next;

	file = iso9660->all_file_list.first;
	while (file != NULL) {
		file_next = file->allnext;
		isofile_free(file);
		file = file_next;
	}
}

static void
isofile_init_entry_data_file_list(struct iso9660 *iso9660)
{
	iso9660->data_file_list.first = NULL;
	iso9660->data_file_list.last = &(iso9660->data_file_list.first);
}

static void
isofile_add_data_file(struct iso9660 *iso9660, struct isofile *file)
{
	file->datanext = NULL;
	*iso9660->data_file_list.last = file;
	iso9660->data_file_list.last = &(file->datanext);
}


static struct isofile *
isofile_new(struct archive_write *a, struct archive_entry *entry)
{
	struct isofile *file;

	file = calloc(1, sizeof(*file));
	if (file == NULL)
		return (NULL);

	if (entry != NULL)
		file->entry = archive_entry_clone(entry);
	else
		file->entry = archive_entry_new2(&a->archive);
	if (file->entry == NULL) {
		free(file);
		return (NULL);
	}
	archive_string_init(&(file->parentdir));
	archive_string_init(&(file->basename));
	archive_string_init(&(file->basename_utf16));
	archive_string_init(&(file->symlink));
	file->cur_content = &(file->content);

	return (file);
}

static void
isofile_free(struct isofile *file)
{
	struct content *con, *tmp;

	con = file->content.next;
	while (con != NULL) {
		tmp = con;
		con = con->next;
		free(tmp);
	}
	archive_entry_free(file->entry);
	archive_string_free(&(file->parentdir));
	archive_string_free(&(file->basename));
	archive_string_free(&(file->basename_utf16));
	archive_string_free(&(file->symlink));
	free(file);
}

#if defined(_WIN32) || defined(__CYGWIN__)
static int
cleanup_backslash_1(char *p)
{
	int mb, dos;

	mb = dos = 0;
	while (*p) {
		if (*(unsigned char *)p > 127)
			mb = 1;
		if (*p == '\\') {
			/* If we have not met any multi-byte characters,
			 * we can replace '\' with '/'. */
			if (!mb)
				*p = '/';
			dos = 1;
		}
		p++;
	}
	if (!mb || !dos)
		return (0);
	return (-1);
}

static void
cleanup_backslash_2(wchar_t *p)
{

	/* Convert a path-separator from '\' to  '/' */
	while (*p != L'\0') {
		if (*p == L'\\')
			*p = L'/';
		p++;
	}
}
#endif

/*
 * Generate a parent directory name and a base name from a pathname.
 */
static int
isofile_gen_utility_names(struct archive_write *a, struct isofile *file)
{
	struct iso9660 *iso9660;
	const char *pathname;
	char *p, *dirname, *slash;
	size_t len;
	int ret = ARCHIVE_OK;

	iso9660 = a->format_data;

	archive_string_empty(&(file->parentdir));
	archive_string_empty(&(file->basename));
	archive_string_empty(&(file->basename_utf16));
	archive_string_empty(&(file->symlink));

	pathname =  archive_entry_pathname(file->entry);
	if (pathname == NULL || pathname[0] == '\0') {/* virtual root */
		file->dircnt = 0;
		return (ret);
	}

	/*
	 * Make a UTF-16BE basename if Joliet extension enabled.
	 */
	if (iso9660->opt.joliet) {
		const char *u16, *ulast;
		size_t u16len, ulen_last;

		if (iso9660->sconv_to_utf16be == NULL) {
			iso9660->sconv_to_utf16be =
			    archive_string_conversion_to_charset(
				&(a->archive), "UTF-16BE", 1);
			if (iso9660->sconv_to_utf16be == NULL)
				/* Couldn't allocate memory */
				return (ARCHIVE_FATAL);
			iso9660->sconv_from_utf16be =
			    archive_string_conversion_from_charset(
				&(a->archive), "UTF-16BE", 1);
			if (iso9660->sconv_from_utf16be == NULL)
				/* Couldn't allocate memory */
				return (ARCHIVE_FATAL);
		}

		/*
		 * Converte a filename to UTF-16BE.
		 */
		if (0 > archive_entry_pathname_l(file->entry, &u16, &u16len,
		    iso9660->sconv_to_utf16be)) {
			if (errno == ENOMEM) {
				archive_set_error(&a->archive, ENOMEM,
				    "Can't allocate memory for UTF-16BE");
				return (ARCHIVE_FATAL);
			}
			archive_set_error(&a->archive, ARCHIVE_ERRNO_MISC,
			    "A filename cannot be converted to UTF-16BE;"
			    "You should disable making Joliet extension");
			ret = ARCHIVE_WARN;
		}

		/*
		 * Make sure a path separator is not in the last;
		 * Remove trailing '/'.
		 */
		while (u16len >= 2) {
#if defined(_WIN32) || defined(__CYGWIN__)
			if (u16[u16len-2] == 0 &&
			    (u16[u16len-1] == '/' || u16[u16len-1] == '\\'))
#else
			if (u16[u16len-2] == 0 && u16[u16len-1] == '/')
#endif
			{
				u16len -= 2;
			} else
				break;
		}

		/*
		 * Find a basename in UTF-16BE.
		 */
		ulast = u16;
		u16len >>= 1;
		ulen_last = u16len;
		while (u16len > 0) {
#if defined(_WIN32) || defined(__CYGWIN__)
			if (u16[0] == 0 && (u16[1] == '/' || u16[1] == '\\'))
#else
			if (u16[0] == 0 && u16[1] == '/')
#endif
			{
				ulast = u16 + 2;
				ulen_last = u16len -1;
			}
			u16 += 2;
			u16len --;
		}
		ulen_last <<= 1;
		if (archive_string_ensure(&(file->basename_utf16),
		    ulen_last) == NULL) {
			archive_set_error(&a->archive, ENOMEM,
			    "Can't allocate memory for UTF-16BE");
			return (ARCHIVE_FATAL);
		}

		/*
		 * Set UTF-16BE basename.
		 */
		memcpy(file->basename_utf16.s, ulast, ulen_last);
		file->basename_utf16.length = ulen_last;
	}

	archive_strcpy(&(file->parentdir), pathname);
#if defined(_WIN32) || defined(__CYGWIN__)
	/*
	 * Convert a path-separator from '\' to  '/'
	 */
	if (cleanup_backslash_1(file->parentdir.s) != 0) {
		const wchar_t *wp = archive_entry_pathname_w(file->entry);
		struct archive_wstring ws;

		if (wp != NULL) {
			int r;
			archive_string_init(&ws);
			archive_wstrcpy(&ws, wp);
			cleanup_backslash_2(ws.s);
			archive_string_empty(&(file->parentdir));
			r = archive_string_append_from_wcs(&(file->parentdir),
			    ws.s, ws.length);
			archive_wstring_free(&ws);
			if (r < 0 && errno == ENOMEM) {
				archive_set_error(&a->archive, ENOMEM,
				    "Can't allocate memory");
				return (ARCHIVE_FATAL);
			}
		}
	}
#endif

	len = file->parentdir.length;
	p = dirname = file->parentdir.s;

	/*
	 * Remove leading '/', '../' and './' elements
	 */
	while (*p) {
		if (p[0] == '/') {
			p++;
			len--;
		} else if (p[0] != '.')
			break;
		else if (p[1] == '.' && p[2] == '/') {
			p += 3;
			len -= 3;
		} else if (p[1] == '/' || (p[1] == '.' && p[2] == '\0')) {
			p += 2;
			len -= 2;
		} else if (p[1] == '\0') {
			p++;
			len--;
		} else
			break;
	}
	if (p != dirname) {
		memmove(dirname, p, len+1);
		p = dirname;
	}
	/*
	 * Remove "/","/." and "/.." elements from tail.
	 */
	while (len > 0) {
		size_t ll = len;

		if (len > 0 && p[len-1] == '/') {
			p[len-1] = '\0';
			len--;
		}
		if (len > 1 && p[len-2] == '/' && p[len-1] == '.') {
			p[len-2] = '\0';
			len -= 2;
		}
		if (len > 2 && p[len-3] == '/' && p[len-2] == '.' &&
		    p[len-1] == '.') {
			p[len-3] = '\0';
			len -= 3;
		}
		if (ll == len)
			break;
	}
	while (*p) {
		if (p[0] == '/') {
			if (p[1] == '/')
				/* Convert '//' --> '/' */
				strcpy(p, p+1);
			else if (p[1] == '.' && p[2] == '/')
				/* Convert '/./' --> '/' */
				strcpy(p, p+2);
			else if (p[1] == '.' && p[2] == '.' && p[3] == '/') {
				/* Convert 'dir/dir1/../dir2/'
				 *     --> 'dir/dir2/'
				 */
				char *rp = p -1;
				while (rp >= dirname) {
					if (*rp == '/')
						break;
					--rp;
				}
				if (rp > dirname) {
					strcpy(rp, p+3);
					p = rp;
				} else {
					strcpy(dirname, p+4);
					p = dirname;
				}
			} else
				p++;
		} else
			p++;
	}
	p = dirname;
	len = strlen(p);

	if (archive_entry_filetype(file->entry) == AE_IFLNK) {
		/* Convert symlink name too. */
		pathname = archive_entry_symlink(file->entry);
		archive_strcpy(&(file->symlink),  pathname);
#if defined(_WIN32) || defined(__CYGWIN__)
		/*
		 * Convert a path-separator from '\' to  '/'
		 */
		if (archive_strlen(&(file->symlink)) > 0 &&
		    cleanup_backslash_1(file->symlink.s) != 0) {
			const wchar_t *wp =
			    archive_entry_symlink_w(file->entry);
			struct archive_wstring ws;

			if (wp != NULL) {
				int r;
				archive_string_init(&ws);
				archive_wstrcpy(&ws, wp);
				cleanup_backslash_2(ws.s);
				archive_string_empty(&(file->symlink));
				r = archive_string_append_from_wcs(
				    &(file->symlink),
				    ws.s, ws.length);
				archive_wstring_free(&ws);
				if (r < 0 && errno == ENOMEM) {
					archive_set_error(&a->archive, ENOMEM,
					    "Can't allocate memory");
					return (ARCHIVE_FATAL);
				}
			}
		}
#endif
	}
	/*
	 * - Count up directory elements.
	 * - Find out the position which points the last position of
	 *   path separator('/').
	 */
	slash = NULL;
	file->dircnt = 0;
	for (; *p != '\0'; p++)
		if (*p == '/') {
			slash = p;
			file->dircnt++;
		}
	if (slash == NULL) {
		/* The pathname doesn't have a parent directory. */
		file->parentdir.length = len;
		archive_string_copy(&(file->basename), &(file->parentdir));
		archive_string_empty(&(file->parentdir));
		*file->parentdir.s = '\0';
		return (ret);
	}

	/* Make a basename from dirname and slash */
	*slash  = '\0';
	file->parentdir.length = slash - dirname;
	archive_strcpy(&(file->basename),  slash + 1);
	if (archive_entry_filetype(file->entry) == AE_IFDIR)
		file->dircnt ++;
	return (ret);
}

/*
 * Register a entry to get a hardlink target.
 */
static int
isofile_register_hardlink(struct archive_write *a, struct isofile *file)
{
	struct iso9660 *iso9660 = a->format_data;
	struct hardlink *hl;
	const char *pathname;

	archive_entry_set_nlink(file->entry, 1);
	pathname = archive_entry_hardlink(file->entry);
	if (pathname == NULL) {
		/* This `file` is a hardlink target. */
		hl = malloc(sizeof(*hl));
		if (hl == NULL) {
			archive_set_error(&a->archive, ENOMEM,
			    "Can't allocate memory");
			return (ARCHIVE_FATAL);
		}
		hl->nlink = 1;
		/* A hardlink target must be the first position. */
		file->hlnext = NULL;
		hl->file_list.first = file;
		hl->file_list.last = &(file->hlnext);
		__archive_rb_tree_insert_node(&(iso9660->hardlink_rbtree),
		    (struct archive_rb_node *)hl);
	} else {
		hl = (struct hardlink *)__archive_rb_tree_find_node(
		    &(iso9660->hardlink_rbtree), pathname);
		if (hl != NULL) {
			/* Insert `file` entry into the tail. */
			file->hlnext = NULL;
			*hl->file_list.last = file;
			hl->file_list.last = &(file->hlnext);
			hl->nlink++;
		}
		archive_entry_unset_size(file->entry);
	}

	return (ARCHIVE_OK);
}

/*
 * Hardlinked files have to have the same location of extent.
 * We have to find out hardlink target entries for the entries
 * which have a hardlink target name.
 */
static void
isofile_connect_hardlink_files(struct iso9660 *iso9660)
{
	struct archive_rb_node *n;
	struct hardlink *hl;
	struct isofile *target, *nf;

	ARCHIVE_RB_TREE_FOREACH(n, &(iso9660->hardlink_rbtree)) {
		hl = (struct hardlink *)n;

		/* The first entry must be a hardlink target. */
		target = hl->file_list.first;
		archive_entry_set_nlink(target->entry, hl->nlink);
		/* Set a hardlink target to reference entries. */
		for (nf = target->hlnext;
		    nf != NULL; nf = nf->hlnext) {
			nf->hardlink_target = target;
			archive_entry_set_nlink(nf->entry, hl->nlink);
		}
	}
}

static int
isofile_hd_cmp_node(const struct archive_rb_node *n1,
    const struct archive_rb_node *n2)
{
	const struct hardlink *h1 = (const struct hardlink *)n1;
	const struct hardlink *h2 = (const struct hardlink *)n2;

	return (strcmp(archive_entry_pathname(h1->file_list.first->entry),
		       archive_entry_pathname(h2->file_list.first->entry)));
}

static int
isofile_hd_cmp_key(const struct archive_rb_node *n, const void *key)
{
	const struct hardlink *h = (const struct hardlink *)n;

	return (strcmp(archive_entry_pathname(h->file_list.first->entry),
		       (const char *)key));
}

static void
isofile_init_hardlinks(struct iso9660 *iso9660)
{
	static const struct archive_rb_tree_ops rb_ops = {
		isofile_hd_cmp_node, isofile_hd_cmp_key,
	};

	__archive_rb_tree_init(&(iso9660->hardlink_rbtree), &rb_ops);
}

static void
isofile_free_hardlinks(struct iso9660 *iso9660)
{
	struct archive_rb_node *n, *next;

	for (n = ARCHIVE_RB_TREE_MIN(&(iso9660->hardlink_rbtree)); n;) {
		next = __archive_rb_tree_iterate(&(iso9660->hardlink_rbtree),
		    n, ARCHIVE_RB_DIR_RIGHT);
		free(n);
		n = next;
	}
}

static struct isoent *
isoent_new(struct isofile *file)
{
	struct isoent *isoent;
	static const struct archive_rb_tree_ops rb_ops = {
		isoent_cmp_node, isoent_cmp_key,
	};

	isoent = calloc(1, sizeof(*isoent));
	if (isoent == NULL)
		return (NULL);
	isoent->file = file;
	isoent->children.first = NULL;
	isoent->children.last = &(isoent->children.first);
	__archive_rb_tree_init(&(isoent->rbtree), &rb_ops);
	isoent->subdirs.first = NULL;
	isoent->subdirs.last = &(isoent->subdirs.first);
	isoent->extr_rec_list.first = NULL;
	isoent->extr_rec_list.last = &(isoent->extr_rec_list.first);
	isoent->extr_rec_list.current = NULL;
	if (archive_entry_filetype(file->entry) == AE_IFDIR)
		isoent->dir = 1;

	return (isoent);
}

static inline struct isoent *
isoent_clone(struct isoent *src)
{
	return (isoent_new(src->file));
}

static void
_isoent_free(struct isoent *isoent)
{
	struct extr_rec *er, *er_next;

	free(isoent->children_sorted);
	free(isoent->identifier);
	er = isoent->extr_rec_list.first;
	while (er != NULL) {
		er_next = er->next;
		free(er);
		er = er_next;
	}
	free(isoent);
}

static void
isoent_free_all(struct isoent *isoent)
{
	struct isoent *np, *np_temp;

	if (isoent == NULL)
		return;
	np = isoent;
	for (;;) {
		if (np->dir) {
			if (np->children.first != NULL) {
				/* Enter to sub directories. */
				np = np->children.first;
				continue;
			}
		}
		for (;;) {
			np_temp = np;
			if (np->chnext == NULL) {
				/* Return to the parent directory. */
				np = np->parent;
				_isoent_free(np_temp);
				if (np == np_temp)
					return;
			} else {
				np = np->chnext;
				_isoent_free(np_temp);
				break;
			}
		}
	}
}

static struct isoent *
isoent_create_virtual_dir(struct archive_write *a, struct iso9660 *iso9660, const char *pathname)
{
	struct isofile *file;
	struct isoent *isoent;

	file = isofile_new(a, NULL);
	if (file == NULL)
		return (NULL);
	archive_entry_set_pathname(file->entry, pathname);
	archive_entry_unset_mtime(file->entry);
	archive_entry_unset_atime(file->entry);
	archive_entry_unset_ctime(file->entry);
	archive_entry_set_uid(file->entry, getuid());
	archive_entry_set_gid(file->entry, getgid());
	archive_entry_set_mode(file->entry, 0555 | AE_IFDIR);
	archive_entry_set_nlink(file->entry, 2);
	if (isofile_gen_utility_names(a, file) < ARCHIVE_WARN) {
		isofile_free(file);
		return (NULL);
	}
	isofile_add_entry(iso9660, file);

	isoent = isoent_new(file);
	if (isoent == NULL)
		return (NULL);
	isoent->dir = 1;
	isoent->virtual = 1;

	return (isoent);
}

static int
isoent_cmp_node(const struct archive_rb_node *n1,
    const struct archive_rb_node *n2)
{
	const struct isoent *e1 = (const struct isoent *)n1;
	const struct isoent *e2 = (const struct isoent *)n2;

	return (strcmp(e1->file->basename.s, e2->file->basename.s));
}

static int
isoent_cmp_key(const struct archive_rb_node *n, const void *key)
{
	const struct isoent *e = (const struct isoent *)n;

	return (strcmp(e->file->basename.s, (const char *)key));
}

static int
isoent_add_child_head(struct isoent *parent, struct isoent *child)
{

	if (!__archive_rb_tree_insert_node(
	    &(parent->rbtree), (struct archive_rb_node *)child))
		return (0);
	if ((child->chnext = parent->children.first) == NULL)
		parent->children.last = &(child->chnext);
	parent->children.first = child;
	parent->children.cnt++;
	child->parent = parent;

	/* Add a child to a sub-directory chain */
	if (child->dir) {
		if ((child->drnext = parent->subdirs.first) == NULL)
			parent->subdirs.last = &(child->drnext);
		parent->subdirs.first = child;
		parent->subdirs.cnt++;
		child->parent = parent;
	} else
		child->drnext = NULL;
	return (1);
}

static int
isoent_add_child_tail(struct isoent *parent, struct isoent *child)
{

	if (!__archive_rb_tree_insert_node(
	    &(parent->rbtree), (struct archive_rb_node *)child))
		return (0);
	child->chnext = NULL;
	*parent->children.last = child;
	parent->children.last = &(child->chnext);
	parent->children.cnt++;
	child->parent = parent;

	/* Add a child to a sub-directory chain */
	child->drnext = NULL;
	if (child->dir) {
		*parent->subdirs.last = child;
		parent->subdirs.last = &(child->drnext);
		parent->subdirs.cnt++;
		child->parent = parent;
	}
	return (1);
}

static void
isoent_remove_child(struct isoent *parent, struct isoent *child)
{
	struct isoent *ent;

	/* Remove a child entry from children chain. */
	ent = parent->children.first;
	while (ent->chnext != child)
		ent = ent->chnext;
	if ((ent->chnext = ent->chnext->chnext) == NULL)
		parent->children.last = &(ent->chnext);
	parent->children.cnt--;

	if (child->dir) {
		/* Remove a child entry from sub-directory chain. */
		ent = parent->subdirs.first;
		while (ent->drnext != child)
			ent = ent->drnext;
		if ((ent->drnext = ent->drnext->drnext) == NULL)
			parent->subdirs.last = &(ent->drnext);
		parent->subdirs.cnt--;
	}

	__archive_rb_tree_remove_node(&(parent->rbtree),
	    (struct archive_rb_node *)child);
}

static int
isoent_clone_tree(struct archive_write *a, struct isoent **nroot,
    struct isoent *root)
{
	struct isoent *np, *xroot, *newent;

	np = root;
	xroot = NULL;
	do {
		newent = isoent_clone(np);
		if (newent == NULL) {
			archive_set_error(&a->archive, ENOMEM,
			    "Can't allocate memory");
			return (ARCHIVE_FATAL);
		}
		if (xroot == NULL) {
			*nroot = xroot = newent;
			newent->parent = xroot;
		} else
			isoent_add_child_tail(xroot, newent);
		if (np->dir && np->children.first != NULL) {
			/* Enter to sub directories. */
			np = np->children.first;
			xroot = newent;
			continue;
		}
		while (np != np->parent) {
			if (np->chnext == NULL) {
				/* Return to the parent directory. */
				np = np->parent;
				xroot = xroot->parent;
			} else {
				np = np->chnext;
				break;
			}
		}
	} while (np != np->parent);

	return (ARCHIVE_OK);
}

/*
 * Setup directory locations.
 */
static void
isoent_setup_directory_location(struct iso9660 *iso9660, int location,
    struct vdd *vdd)
{
	struct isoent *np;
	int depth;

	vdd->total_dir_block = 0;
	depth = 0;
	np = vdd->rootent;
	do {
		int block;

		np->dir_block = calculate_directory_descriptors(
		    iso9660, vdd, np, depth);
		vdd->total_dir_block += np->dir_block;
		np->dir_location = location;
		location += np->dir_block;
		block = extra_setup_location(np, location);
		vdd->total_dir_block += block;
		location += block;

		if (np->subdirs.first != NULL && depth + 1 < vdd->max_depth) {
			/* Enter to sub directories. */
			np = np->subdirs.first;
			depth++;
			continue;
		}
		while (np != np->parent) {
			if (np->drnext == NULL) {
				/* Return to the parent directory. */
				np = np->parent;
				depth--;
			} else {
				np = np->drnext;
				break;
			}
		}
	} while (np != np->parent);
}

static void
_isoent_file_location(struct iso9660 *iso9660, struct isoent *isoent,
    int *symlocation)
{
	struct isoent **children;
	int n;

	if (isoent->children.cnt == 0)
		return;

	children = isoent->children_sorted;
	for (n = 0; n < isoent->children.cnt; n++) {
		struct isoent *np;
		struct isofile *file;

		np = children[n];
		if (np->dir)
			continue;
		if (np == iso9660->el_torito.boot)
			continue;
		file = np->file;
		if (file->boot || file->hardlink_target != NULL)
			continue;
		if (archive_entry_filetype(file->entry) == AE_IFLNK ||
		    file->content.size == 0) {
			/*
			 * Do not point a valid location.
			 * Make sure entry is not hardlink file.
			 */
			file->content.location = (*symlocation)--;
			continue;
		}

		file->write_content = 1;
	}
}

/*
 * Setup file locations.
 */
static void
isoent_setup_file_location(struct iso9660 *iso9660, int location)
{
	struct isoent *isoent;
	struct isoent *np;
	struct isofile *file;
	size_t size;
	int block;
	int depth;
	int joliet;
	int symlocation;
	int total_block;

	iso9660->total_file_block = 0;
	if ((isoent = iso9660->el_torito.catalog) != NULL) {
		isoent->file->content.location = location;
		block = (int)((archive_entry_size(isoent->file->entry) +
		    LOGICAL_BLOCK_SIZE -1) >> LOGICAL_BLOCK_BITS);
		location += block;
		iso9660->total_file_block += block;
	}
	if ((isoent = iso9660->el_torito.boot) != NULL) {
		isoent->file->content.location = location;
		size = fd_boot_image_size(iso9660->el_torito.media_type);
		if (size == 0)
			size = (size_t)archive_entry_size(isoent->file->entry);
		block = (size + LOGICAL_BLOCK_SIZE -1) >> LOGICAL_BLOCK_BITS;
		location += block;
		iso9660->total_file_block += block;
		isoent->file->content.blocks = block;
	}

	depth = 0;
	symlocation = -16;
	if (!iso9660->opt.rr && iso9660->opt.joliet) {
		joliet = 1;
		np = iso9660->joliet.rootent;
	} else {
		joliet = 0;
		np = iso9660->primary.rootent;
	}
	do {
		_isoent_file_location(iso9660, np, &symlocation);

		if (np->subdirs.first != NULL &&
		    (joliet ||
		    ((iso9660->opt.rr == OPT_RR_DISABLED &&
		      depth + 2 < iso9660->primary.max_depth) ||
		     (iso9660->opt.rr &&
		      depth + 1 < iso9660->primary.max_depth)))) {
			/* Enter to sub directories. */
			np = np->subdirs.first;
			depth++;
			continue;
		}
		while (np != np->parent) {
			if (np->drnext == NULL) {
				/* Return to the parent directory. */
				np = np->parent;
				depth--;
			} else {
				np = np->drnext;
				break;
			}
		}
	} while (np != np->parent);

	total_block = 0;
	for (file = iso9660->data_file_list.first;
	    file != NULL; file = file->datanext) {

		if (!file->write_content)
			continue;

		file->cur_content = &(file->content);
		do {
			file->cur_content->location = location;
			location += file->cur_content->blocks;
			total_block += file->cur_content->blocks;
			/* Next fragument */
			file->cur_content = file->cur_content->next;
		} while (file->cur_content != NULL);
	}
	iso9660->total_file_block += total_block;
}

static int
get_path_component(char *name, int n, const char *fn)
{
	char *p;
	int l;

	p = strchr(fn, '/');
	if (p == NULL) {
		if ((l = strlen(fn)) == 0)
			return (0);
	} else
		l = p - fn;
	if (l > n -1)
		return (-1);
	memcpy(name, fn, l);
	name[l] = '\0';

	return (l);
}

/*
 * Add a new entry into the tree.
 */
static int
isoent_tree(struct archive_write *a, struct isoent **isoentpp)
{
#if defined(_WIN32) && !defined(__CYGWIN__)
	char name[_MAX_FNAME];/* Included null terminator size. */
#elif defined(NAME_MAX) && NAME_MAX >= 255
	char name[NAME_MAX+1];
#else
	char name[256];
#endif
	struct iso9660 *iso9660 = a->format_data;
	struct isoent *dent, *isoent, *np;
	struct isofile *f1, *f2;
	const char *fn, *p;
	int l;

	isoent = *isoentpp;
	dent = iso9660->primary.rootent;
	if (isoent->file->parentdir.length > 0)
		fn = p = isoent->file->parentdir.s;
	else
		fn = p = "";

	/*
	 * If the path of the parent directory of `isoent' entry is
	 * the same as the path of `cur_dirent', add isoent to
	 * `cur_dirent'.
	 */
	if (archive_strlen(&(iso9660->cur_dirstr))
	      == archive_strlen(&(isoent->file->parentdir)) &&
	    strcmp(iso9660->cur_dirstr.s, fn) == 0) {
		if (!isoent_add_child_tail(iso9660->cur_dirent, isoent)) {
			np = (struct isoent *)__archive_rb_tree_find_node(
			    &(iso9660->cur_dirent->rbtree),
			    isoent->file->basename.s);
			goto same_entry;
		}
		return (ARCHIVE_OK);
	}

	for (;;) {
		l = get_path_component(name, sizeof(name), fn);
		if (l == 0) {
			np = NULL;
			break;
		}
		if (l < 0) {
			archive_set_error(&a->archive,
			    ARCHIVE_ERRNO_MISC,
			    "A name buffer is too small");
			_isoent_free(isoent);
			return (ARCHIVE_FATAL);
		}

		np = isoent_find_child(dent, name);
		if (np == NULL || fn[0] == '\0')
			break;

		/* Find next subdirectory. */
		if (!np->dir) {
			/* NOT Directory! */
			archive_set_error(&a->archive,
			    ARCHIVE_ERRNO_MISC,
			    "`%s' is not directory, we cannot insert `%s' ",
			    archive_entry_pathname(np->file->entry),
			    archive_entry_pathname(isoent->file->entry));
			_isoent_free(isoent);
			*isoentpp = NULL;
			return (ARCHIVE_FAILED);
		}
		fn += l;
		if (fn[0] == '/')
			fn++;
		dent = np;
	}
	if (np == NULL) {
		/*
		 * Create virtual parent directories.
		 */
		while (fn[0] != '\0') {
			struct isoent *vp;
			struct archive_string as;

			archive_string_init(&as);
			archive_strncat(&as, p, fn - p + l);
			if (as.s[as.length-1] == '/') {
				as.s[as.length-1] = '\0';
				as.length--;
			}
			vp = isoent_create_virtual_dir(a, iso9660, as.s);
			if (vp == NULL) {
				archive_string_free(&as);
				archive_set_error(&a->archive, ENOMEM,
				    "Can't allocate memory");
				_isoent_free(isoent);
				*isoentpp = NULL;
				return (ARCHIVE_FATAL);
			}
			archive_string_free(&as);

			if (vp->file->dircnt > iso9660->dircnt_max)
				iso9660->dircnt_max = vp->file->dircnt;
			isoent_add_child_tail(dent, vp);
			np = vp;

			fn += l;
			if (fn[0] == '/')
				fn++;
			l = get_path_component(name, sizeof(name), fn);
			if (l < 0) {
				archive_string_free(&as);
				archive_set_error(&a->archive,
				    ARCHIVE_ERRNO_MISC,
				    "A name buffer is too small");
				_isoent_free(isoent);
				*isoentpp = NULL;
				return (ARCHIVE_FATAL);
			}
			dent = np;
		}

		/* Found out the parent directory where isoent can be
		 * inserted. */
		iso9660->cur_dirent = dent;
		archive_string_empty(&(iso9660->cur_dirstr));
		archive_string_ensure(&(iso9660->cur_dirstr),
		    archive_strlen(&(dent->file->parentdir)) +
		    archive_strlen(&(dent->file->basename)) + 2);
		if (archive_strlen(&(dent->file->parentdir)) +
		    archive_strlen(&(dent->file->basename)) == 0)
			iso9660->cur_dirstr.s[0] = 0;
		else {
			if (archive_strlen(&(dent->file->parentdir)) > 0) {
				archive_string_copy(&(iso9660->cur_dirstr),
				    &(dent->file->parentdir));
				archive_strappend_char(&(iso9660->cur_dirstr), '/');
			}
			archive_string_concat(&(iso9660->cur_dirstr),
			    &(dent->file->basename));
		}

		if (!isoent_add_child_tail(dent, isoent)) {
			np = (struct isoent *)__archive_rb_tree_find_node(
			    &(dent->rbtree), isoent->file->basename.s);
			goto same_entry;
		}
		return (ARCHIVE_OK);
	}

same_entry:
	/*
	 * We have already has the entry the filename of which is
	 * the same.
	 */
	f1 = np->file;
	f2 = isoent->file;

	/* If the file type of entries is different,
	 * we cannot handle it. */
	if (archive_entry_filetype(f1->entry) !=
	    archive_entry_filetype(f2->entry)) {
		archive_set_error(&a->archive, ARCHIVE_ERRNO_MISC,
		    "Found duplicate entries `%s' and its file type is "
		    "different",
		    archive_entry_pathname(f1->entry));
		_isoent_free(isoent);
		*isoentpp = NULL;
		return (ARCHIVE_FAILED);
	}

	/* Swap file entries. */
	np->file = f2;
	isoent->file = f1;
	np->virtual = 0;

	_isoent_free(isoent);
	*isoentpp = np;
	return (ARCHIVE_OK);
}

/*
 * Find a entry from `isoent'
 */
static struct isoent *
isoent_find_child(struct isoent *isoent, const char *child_name)
{
	struct isoent *np;

	np = (struct isoent *)__archive_rb_tree_find_node(
	    &(isoent->rbtree), child_name);
	return (np);
}

/*
 * Find a entry full-path of which is specified by `fn' parameter,
 * in the tree.
 */
static struct isoent *
isoent_find_entry(struct isoent *rootent, const char *fn)
{
#if defined(_WIN32) && !defined(__CYGWIN__)
	char name[_MAX_FNAME];/* Included null terminator size. */
#elif defined(NAME_MAX) && NAME_MAX >= 255
	char name[NAME_MAX+1];
#else
	char name[256];
#endif
	struct isoent *isoent, *np;
	int l;

	isoent = rootent;
	np = NULL;
	for (;;) {
		l = get_path_component(name, sizeof(name), fn);
		if (l == 0)
			break;
		fn += l;
		if (fn[0] == '/')
			fn++;

		np = isoent_find_child(isoent, name);
		if (np == NULL)
			break;
		if (fn[0] == '\0')
			break;/* We found out the entry */

		/* Try sub directory. */
		isoent = np;
		np = NULL;
		if (!isoent->dir)
			break;/* Not directory */
	}

	return (np);
}

/*
 * Following idr_* functions are used for resolving duplicated filenames
 * and unreceivable filenames to generate ISO9660/Joliet Identifiers.
 */

static void
idr_relaxed_filenames(char *map)
{
	int i;

	for (i = 0x21; i <= 0x2F; i++)
		map[i] = 1;
	for (i = 0x3A; i <= 0x41; i++)
		map[i] = 1;
	for (i = 0x5B; i <= 0x5E; i++)
		map[i] = 1;
	map[0x60] = 1;
	for (i = 0x7B; i <= 0x7E; i++)
		map[i] = 1;
}

static void
idr_init(struct iso9660 *iso9660, struct vdd *vdd, struct idr *idr)
{

	idr->idrent_pool = NULL;
	idr->pool_size = 0;
	if (vdd->vdd_type != VDD_JOLIET) {
		if (iso9660->opt.iso_level <= 3) {
			memcpy(idr->char_map, d_characters_map,
			    sizeof(idr->char_map));
		} else {
			memcpy(idr->char_map, d1_characters_map,
			    sizeof(idr->char_map));
			idr_relaxed_filenames(idr->char_map);
		}
	}
}

static void
idr_cleanup(struct idr *idr)
{
	free(idr->idrent_pool);
}

static int
idr_ensure_poolsize(struct archive_write *a, struct idr *idr,
    int cnt)
{

	if (idr->pool_size < cnt) {
		const int bk = (1 << 7) - 1;
		int psize;

		psize = (cnt + bk) & ~bk;
		idr->idrent_pool = realloc(idr->idrent_pool,
		    sizeof(struct idrent) * psize);
		if (idr->idrent_pool == NULL) {
			archive_set_error(&a->archive, ENOMEM,
			    "Can't allocate memory");
			return (ARCHIVE_FATAL);
		}
		idr->pool_size = psize;
	}
	return (ARCHIVE_OK);
}

static int
idr_start(struct archive_write *a, struct idr *idr, int cnt, int ffmax,
    int num_size, int null_size, const struct archive_rb_tree_ops *rbt_ops)
{
	int r;

	(void)ffmax; /* UNUSED */

	r = idr_ensure_poolsize(a, idr, cnt);
	if (r != ARCHIVE_OK)
		return (r);
	__archive_rb_tree_init(&(idr->rbtree), rbt_ops);
	idr->wait_list.first = NULL;
	idr->wait_list.last = &(idr->wait_list.first);
	idr->pool_idx = 0;
	idr->num_size = num_size;
	idr->null_size = null_size;
	return (ARCHIVE_OK);
}

static void
idr_register(struct idr *idr, struct isoent *isoent, int weight, int noff)
{
	struct idrent *idrent, *n;

	idrent = &(idr->idrent_pool[idr->pool_idx++]);
	idrent->wnext = idrent->avail = NULL;
	idrent->isoent = isoent;
	idrent->weight = weight;
	idrent->noff = noff;
	idrent->rename_num = 0;

	if (!__archive_rb_tree_insert_node(&(idr->rbtree), &(idrent->rbnode))) {
		n = (struct idrent *)__archive_rb_tree_find_node(
		    &(idr->rbtree), idrent->isoent);
		if (n != NULL) {
			/* this `idrent' needs to rename. */
			idrent->avail = n;
			*idr->wait_list.last = idrent;
			idr->wait_list.last = &(idrent->wnext);
		}
	}
}

static void
idr_extend_identifier(struct idrent *wnp, int numsize, int nullsize)
{
	unsigned char *p;
	int wnp_ext_off;

	wnp_ext_off = wnp->isoent->ext_off;
	if (wnp->noff + numsize != wnp_ext_off) {
		p = (unsigned char *)wnp->isoent->identifier;
		/* Extend the filename; foo.c --> foo___.c */
		memmove(p + wnp->noff + numsize, p + wnp_ext_off,
		    wnp->isoent->ext_len + nullsize);
		wnp->isoent->ext_off = wnp_ext_off = wnp->noff + numsize;
		wnp->isoent->id_len = wnp_ext_off + wnp->isoent->ext_len;
	}
}

static void
idr_resolve(struct idr *idr, void (*fsetnum)(unsigned char *p, int num))
{
	struct idrent *n;
	unsigned char *p;

	for (n = idr->wait_list.first; n != NULL; n = n->wnext) {
		idr_extend_identifier(n, idr->num_size, idr->null_size);
		p = (unsigned char *)n->isoent->identifier + n->noff;
		do {
			fsetnum(p, n->avail->rename_num++);
		} while (!__archive_rb_tree_insert_node(
		    &(idr->rbtree), &(n->rbnode)));
	}
}

static void
idr_set_num(unsigned char *p, int num)
{
	static const char xdig[] = {
		'0', '1', '2', '3', '4', '5', '6', '7', '8', '9',
		'A', 'B', 'C', 'D', 'E', 'F', 'G', 'H', 'I', 'J',
		'K', 'L', 'M', 'N', 'O', 'P', 'Q', 'R', 'S', 'T',
		'U', 'V', 'W', 'X', 'Y', 'Z'
	};

	num %= sizeof(xdig) * sizeof(xdig) * sizeof(xdig);
	p[0] = xdig[(num / (sizeof(xdig) * sizeof(xdig)))];
	num %= sizeof(xdig) * sizeof(xdig);
	p[1] = xdig[ (num / sizeof(xdig))];
	num %= sizeof(xdig);
	p[2] = xdig[num];
}

static void
idr_set_num_beutf16(unsigned char *p, int num)
{
	static const uint16_t xdig[] = {
		0x0030, 0x0031, 0x0032, 0x0033, 0x0034, 0x0035,
		0x0036, 0x0037, 0x0038, 0x0039,
		0x0041, 0x0042, 0x0043, 0x0044, 0x0045, 0x0046,
		0x0047, 0x0048, 0x0049, 0x004A, 0x004B, 0x004C,
		0x004D, 0x004E, 0x004F, 0x0050, 0x0051, 0x0052,
		0x0053, 0x0054, 0x0055, 0x0056, 0x0057, 0x0058,
		0x0059, 0x005A
	};
#define XDIG_CNT	(sizeof(xdig)/sizeof(xdig[0]))

	num %= XDIG_CNT * XDIG_CNT * XDIG_CNT;
	archive_be16enc(p, xdig[(num / (XDIG_CNT * XDIG_CNT))]);
	num %= XDIG_CNT * XDIG_CNT;
	archive_be16enc(p+2, xdig[ (num / XDIG_CNT)]);
	num %= XDIG_CNT;
	archive_be16enc(p+4, xdig[num]);
}

/*
 * Generate ISO9660 Identifier.
 */
static int
isoent_gen_iso9660_identifier(struct archive_write *a, struct isoent *isoent,
    struct idr *idr)
{
	struct iso9660 *iso9660;
	struct isoent *np;
	char *p;
	int l, r;
	const char *char_map;
	char allow_ldots, allow_multidot, allow_period, allow_vernum;
	int fnmax, ffmax, dnmax;
	static const struct archive_rb_tree_ops rb_ops = {
		isoent_cmp_node_iso9660, isoent_cmp_key_iso9660
	};

	if (isoent->children.cnt == 0)
		return (0);

	iso9660 = a->format_data;
	char_map = idr->char_map;
	if (iso9660->opt.iso_level <= 3) {
		allow_ldots = 0;
		allow_multidot = 0;
		allow_period = 1;
		allow_vernum = iso9660->opt.allow_vernum;
		if (iso9660->opt.iso_level == 1) {
			fnmax = 8;
			ffmax = 12;/* fnmax + '.' + 3 */
			dnmax = 8;
		} else {
			fnmax = 30;
			ffmax = 31;
			dnmax = 31;
		}
	} else {
		allow_ldots = allow_multidot = 1;
		allow_period = allow_vernum = 0;
		if (iso9660->opt.rr)
			/*
			 * MDR : The maximum size of Directory Record(254).
			 * DRL : A Directory Record Length(33).
			 * CE  : A size of SUSP CE System Use Entry(28).
			 * MDR - DRL - CE = 254 - 33 - 28 = 193.
			 */
			fnmax = ffmax = dnmax = 193;
		else
			/*
			 * XA  : CD-ROM XA System Use Extension
			 *       Information(14).
			 * MDR - DRL - XA = 254 - 33 -14 = 207.
			 */
			fnmax = ffmax = dnmax = 207;
	}

	r = idr_start(a, idr, isoent->children.cnt, ffmax, 3, 1, &rb_ops);
	if (r < 0)
		return (r);

	for (np = isoent->children.first; np != NULL; np = np->chnext) {
		char *dot, *xdot;
		int ext_off, noff, weight;

		l = np->file->basename.length;
		p = malloc(l+31+2+1);
		if (p == NULL) {
			archive_set_error(&a->archive, ENOMEM,
			    "Can't allocate memory");
			return (ARCHIVE_FATAL);
		}
		memcpy(p, np->file->basename.s, l);
		p[l] = '\0';
		np->identifier = p;

		dot = xdot = NULL;
		if (!allow_ldots) {
			/*
			 * If there is a '.' character at the first byte,
			 * it has to be replaced by '_' character.
			 */
			if (*p == '.')
				*p++ = '_';
		}
		for (;*p; p++) {
			if (*p & 0x80) {
				*p = '_';
				continue;
			}
			if (char_map[(unsigned char)*p]) {
				/* if iso-level is '4', a character '.' is
				 * allowed by char_map. */
				if (*p == '.') {
					xdot = dot;
					dot = p;
				}
				continue;
			}
			if (*p >= 'a' && *p <= 'z') {
				*p -= 'a' - 'A';
				continue;
			}
			if (*p == '.') {
				xdot = dot;
				dot = p;
				if (allow_multidot)
					continue;
			}
			*p = '_';
		}
		p = np->identifier;
		weight = -1;
		if (dot == NULL) {
			int nammax;

			if (np->dir)
				nammax = dnmax;
			else
				nammax = fnmax;

			if (l > nammax) {
				p[nammax] = '\0';
				weight = nammax;
				ext_off = nammax;
			} else
				ext_off = l;
		} else {
			*dot = '.';
			ext_off = dot - p;

			if (iso9660->opt.iso_level == 1) {
				if (dot - p <= 8) {
					if (strlen(dot) > 4) {
						/* A length of a file extension
						 * must be less than 4 */
						dot[4] = '\0';
						weight = 0;
					}
				} else {
					p[8] = dot[0];
					p[9] = dot[1];
					p[10] = dot[2];
					p[11] = dot[3];
					p[12] = '\0';
					weight = 8;
					ext_off = 8;
				}
			} else if (np->dir) {
				if (l > dnmax) {
					p[dnmax] = '\0';
					weight = dnmax;
					if (ext_off > dnmax)
						ext_off = dnmax;
				}
			} else if (l > ffmax) {
				int extlen = strlen(dot);
				int xdoff;

				if (xdot != NULL)
					xdoff = xdot - p;
				else
					xdoff = 0;

				if (extlen > 1 && xdoff < fnmax-1) {
					int off;

					if (extlen > ffmax)
						extlen = ffmax;
					off = ffmax - extlen;
					if (off == 0) {
						/* A dot('.')  character
						 * does't place to the first
						 * byte of identifier. */
						off ++;
						extlen --;
					}
					memmove(p+off, dot, extlen);
					p[ffmax] = '\0';
					ext_off = off;
					weight = off;
#ifdef COMPAT_MKISOFS
				} else if (xdoff >= fnmax-1) {
					/* Simulate a bug(?) of mkisofs. */
					p[fnmax-1] = '\0';
					ext_off = fnmax-1;
					weight = fnmax-1;
#endif
				} else {
					p[fnmax] = '\0';
					ext_off = fnmax;
					weight = fnmax;
				}
			}
		}
		/* Save an offset of a file name extension to sort files. */
		np->ext_off = ext_off;
		np->ext_len = strlen(&p[ext_off]);
		np->id_len = l = ext_off + np->ext_len;

		/* Make an offset of the number which is used to be set
		 * hexadecimal number to avoid duplicate identififier. */
		if (iso9660->opt.iso_level == 1) {
			if (ext_off >= 5)
				noff = 5;
			else
				noff = ext_off;
		} else {
			if (l == ffmax)
				noff = ext_off - 3;
			else if (l == ffmax-1)
				noff = ext_off - 2;
			else if (l == ffmax-2)
				noff = ext_off - 1;
			else
				noff = ext_off;
		}
		/* Register entry to the identifier resolver. */
		idr_register(idr, np, weight, noff);
	}

	/* Resolve duplicate identifier. */
	idr_resolve(idr, idr_set_num);

	/* Add a period and a version number to identifiers. */
	for (np = isoent->children.first; np != NULL; np = np->chnext) {
		if (!np->dir && np->rr_child == NULL) {
			p = np->identifier + np->ext_off + np->ext_len;
			if (np->ext_len == 0 && allow_period) {
				*p++ = '.';
				np->ext_len = 1;
			}
			if (np->ext_len == 1 && !allow_period) {
				*--p = '\0';
				np->ext_len = 0;
			}
			np->id_len = np->ext_off + np->ext_len;
			if (allow_vernum) {
				*p++ = ';';
				*p++ = '1';
				np->id_len += 2;
			}
			*p = '\0';
		} else
			np->id_len = np->ext_off + np->ext_len;
		np->mb_len = np->id_len;
	}
	return (ARCHIVE_OK);
}

/*
 * Generate Joliet Identifier.
 */
static int
isoent_gen_joliet_identifier(struct archive_write *a, struct isoent *isoent,
    struct idr *idr)
{
	struct iso9660 *iso9660;
	struct isoent *np;
	unsigned char *p;
	size_t l;
	int r;
	int ffmax, parent_len;
	static const struct archive_rb_tree_ops rb_ops = {
		isoent_cmp_node_joliet, isoent_cmp_key_joliet
	};

	if (isoent->children.cnt == 0)
		return (0);

	iso9660 = a->format_data;
	if (iso9660->opt.joliet == OPT_JOLIET_LONGNAME)
		ffmax = 206;
	else
		ffmax = 128;

	r = idr_start(a, idr, isoent->children.cnt, ffmax, 6, 2, &rb_ops);
	if (r < 0)
		return (r);

	parent_len = 1;
	for (np = isoent; np->parent != np; np = np->parent)
		parent_len += np->mb_len + 1;

	for (np = isoent->children.first; np != NULL; np = np->chnext) {
		unsigned char *dot;
		int ext_off, noff, weight;
		size_t lt;

		if ((int)(l = np->file->basename_utf16.length) > ffmax)
			l = ffmax;

		p = malloc((l+1)*2);
		if (p == NULL) {
			archive_set_error(&a->archive, ENOMEM,
			    "Can't allocate memory");
			return (ARCHIVE_FATAL);
		}
		memcpy(p, np->file->basename_utf16.s, l);
		p[l] = 0;
		p[l+1] = 0;

		np->identifier = (char *)p;
		lt = l;
		dot = p + l;
		weight = 0;
		while (lt > 0) {
			if (!joliet_allowed_char(p[0], p[1]))
				archive_be16enc(p, 0x005F); /* '_' */
			else if (p[0] == 0 && p[1] == 0x2E) /* '.' */
				dot = p;
			p += 2;
			lt -= 2;
		}
		ext_off = dot - (unsigned char *)np->identifier;
		np->ext_off = ext_off;
		np->ext_len = l - ext_off;
		np->id_len = l;

		/*
		 * Get a length of MBS of a full-pathname.
		 */
		if ((int)np->file->basename_utf16.length > ffmax) {
			if (archive_strncpy_l(&iso9660->mbs,
			    (const char *)np->identifier, l,
				iso9660->sconv_from_utf16be) != 0 &&
			    errno == ENOMEM) {
				archive_set_error(&a->archive, errno,
				    "No memory");
				return (ARCHIVE_FATAL);
			}
			np->mb_len = iso9660->mbs.length;
			if (np->mb_len != (int)np->file->basename.length)
				weight = np->mb_len;
		} else
			np->mb_len = np->file->basename.length;

		/* If a length of full-pathname is longer than 240 bytes,
		 * it violates Joliet extensions regulation. */
		if (parent_len + np->mb_len > 240) {
			archive_set_error(&a->archive, ARCHIVE_ERRNO_MISC,
			    "The regulation of Joliet extensions;"
			    " A length of a full-pathname of `%s' is "
			    "longer than 240 bytes, (p=%d, b=%d)",
			    archive_entry_pathname(np->file->entry),
			    (int)parent_len, (int)np->mb_len);
			return (ARCHIVE_FATAL);
		}

		/* Make an offset of the number which is used to be set
		 * hexadecimal number to avoid duplicate identifier. */
		if ((int)l == ffmax)
			noff = ext_off - 6;
		else if ((int)l == ffmax-2)
			noff = ext_off - 4;
		else if ((int)l == ffmax-4)
			noff = ext_off - 2;
		else
			noff = ext_off;
		/* Register entry to the identifier resolver. */
		idr_register(idr, np, weight, noff);
	}

	/* Resolve duplicate identifier with Joliet Volume. */
	idr_resolve(idr, idr_set_num_beutf16);

	return (ARCHIVE_OK);
}

/*
 * This comparing rule is according to ISO9660 Standard 9.3
 */
static int
isoent_cmp_iso9660_identifier(const struct isoent *p1, const struct isoent *p2)
{
	const char *s1, *s2;
	int cmp;
	int l;

	s1 = p1->identifier;
	s2 = p2->identifier;

	/* Compare File Name */
	l = p1->ext_off;
	if (l > p2->ext_off)
		l = p2->ext_off;
	cmp = memcmp(s1, s2, l);
	if (cmp != 0)
		return (cmp);
	if (p1->ext_off < p2->ext_off) {
		s2 += l;
		l = p2->ext_off - p1->ext_off;
		while (l--)
			if (0x20 != *s2++)
				return (0x20
				    - *(const unsigned char *)(s2 - 1));
	} else if (p1->ext_off > p2->ext_off) {
		s1 += l;
		l = p1->ext_off - p2->ext_off;
		while (l--)
			if (0x20 != *s1++)
				return (*(const unsigned char *)(s1 - 1)
				    - 0x20);
	}
	/* Compare File Name Extension */
	if (p1->ext_len == 0 && p2->ext_len == 0)
		return (0);
	if (p1->ext_len == 1 && p2->ext_len == 1)
		return (0);
	if (p1->ext_len <= 1)
		return (-1);
	if (p2->ext_len <= 1)
		return (1);
	l = p1->ext_len;
	if (l > p2->ext_len)
		l = p2->ext_len;
	s1 = p1->identifier + p1->ext_off;
	s2 = p2->identifier + p2->ext_off;
	if (l > 1) {
		cmp = memcmp(s1, s2, l);
		if (cmp != 0)
			return (cmp);
	}
	if (p1->ext_len < p2->ext_len) {
		s2 += l;
		l = p2->ext_len - p1->ext_len;
		while (l--)
			if (0x20 != *s2++)
				return (0x20
				    - *(const unsigned char *)(s2 - 1));
	} else if (p1->ext_len > p2->ext_len) {
		s1 += l;
		l = p1->ext_len - p2->ext_len;
		while (l--)
			if (0x20 != *s1++)
				return (*(const unsigned char *)(s1 - 1)
				    - 0x20);
	}
	/* Compare File Version Number */
	/* No operation. The File Version Number is always one. */

	return (cmp);
}

static int
isoent_cmp_node_iso9660(const struct archive_rb_node *n1,
    const struct archive_rb_node *n2)
{
	const struct idrent *e1 = (const struct idrent *)n1;
	const struct idrent *e2 = (const struct idrent *)n2;

	return (isoent_cmp_iso9660_identifier(e2->isoent, e1->isoent));
}

static int
isoent_cmp_key_iso9660(const struct archive_rb_node *node, const void *key)
{
	const struct isoent *isoent = (const struct isoent *)key;
	const struct idrent *idrent = (const struct idrent *)node;

	return (isoent_cmp_iso9660_identifier(isoent, idrent->isoent));
}

static int
isoent_cmp_joliet_identifier(const struct isoent *p1, const struct isoent *p2)
{
	const unsigned char *s1, *s2;
	int cmp;
	int l;

	s1 = (const unsigned char *)p1->identifier;
	s2 = (const unsigned char *)p2->identifier;

	/* Compare File Name */
	l = p1->ext_off;
	if (l > p2->ext_off)
		l = p2->ext_off;
	cmp = memcmp(s1, s2, l);
	if (cmp != 0)
		return (cmp);
	if (p1->ext_off < p2->ext_off) {
		s2 += l;
		l = p2->ext_off - p1->ext_off;
		while (l--)
			if (0 != *s2++)
				return (- *(const unsigned char *)(s2 - 1));
	} else if (p1->ext_off > p2->ext_off) {
		s1 += l;
		l = p1->ext_off - p2->ext_off;
		while (l--)
			if (0 != *s1++)
				return (*(const unsigned char *)(s1 - 1));
	}
	/* Compare File Name Extension */
	if (p1->ext_len == 0 && p2->ext_len == 0)
		return (0);
	if (p1->ext_len == 2 && p2->ext_len == 2)
		return (0);
	if (p1->ext_len <= 2)
		return (-1);
	if (p2->ext_len <= 2)
		return (1);
	l = p1->ext_len;
	if (l > p2->ext_len)
		l = p2->ext_len;
	s1 = (unsigned char *)(p1->identifier + p1->ext_off);
	s2 = (unsigned char *)(p2->identifier + p2->ext_off);
	if (l > 1) {
		cmp = memcmp(s1, s2, l);
		if (cmp != 0)
			return (cmp);
	}
	if (p1->ext_len < p2->ext_len) {
		s2 += l;
		l = p2->ext_len - p1->ext_len;
		while (l--)
			if (0 != *s2++)
				return (- *(const unsigned char *)(s2 - 1));
	} else if (p1->ext_len > p2->ext_len) {
		s1 += l;
		l = p1->ext_len - p2->ext_len;
		while (l--)
			if (0 != *s1++)
				return (*(const unsigned char *)(s1 - 1));
	}
	/* Compare File Version Number */
	/* No operation. The File Version Number is always one. */

	return (cmp);
}

static int
isoent_cmp_node_joliet(const struct archive_rb_node *n1,
    const struct archive_rb_node *n2)
{
	const struct idrent *e1 = (const struct idrent *)n1;
	const struct idrent *e2 = (const struct idrent *)n2;

	return (isoent_cmp_joliet_identifier(e2->isoent, e1->isoent));
}

static int
isoent_cmp_key_joliet(const struct archive_rb_node *node, const void *key)
{
	const struct isoent *isoent = (const struct isoent *)key;
	const struct idrent *idrent = (const struct idrent *)node;

	return (isoent_cmp_joliet_identifier(isoent, idrent->isoent));
}

static int
isoent_make_sorted_files(struct archive_write *a, struct isoent *isoent,
    struct idr *idr)
{
	struct archive_rb_node *rn;
	struct isoent **children;

	children = malloc(isoent->children.cnt * sizeof(struct isoent *));
	if (children == NULL) {
		archive_set_error(&a->archive, ENOMEM,
		    "Can't allocate memory");
		return (ARCHIVE_FATAL);
	}
	isoent->children_sorted = children;

	ARCHIVE_RB_TREE_FOREACH(rn, &(idr->rbtree)) {
		struct idrent *idrent = (struct idrent *)rn;
		*children ++ = idrent->isoent;
	}
	return (ARCHIVE_OK);
}

/*
 * - Generate ISO9660 and Joliet identifiers from basenames.
 * - Sort files by each directory.
 */
static int
isoent_traverse_tree(struct archive_write *a, struct vdd* vdd)
{
	struct iso9660 *iso9660 = a->format_data;
	struct isoent *np;
	struct idr idr;
	int depth;
	int r;
	int (*genid)(struct archive_write *, struct isoent *, struct idr *);

	idr_init(iso9660, vdd, &idr);
	np = vdd->rootent;
	depth = 0;
	if (vdd->vdd_type == VDD_JOLIET)
		genid = isoent_gen_joliet_identifier;
	else
		genid = isoent_gen_iso9660_identifier;
	do {
		if (np->virtual &&
		    !archive_entry_mtime_is_set(np->file->entry)) {
			/* Set properly times to virtual directory */
			archive_entry_set_mtime(np->file->entry,
			    iso9660->birth_time, 0);
			archive_entry_set_atime(np->file->entry,
			    iso9660->birth_time, 0);
			archive_entry_set_ctime(np->file->entry,
			    iso9660->birth_time, 0);
		}
		if (np->children.first != NULL) {
			if (vdd->vdd_type != VDD_JOLIET &&
			    !iso9660->opt.rr && depth + 1 >= vdd->max_depth) {
				if (np->children.cnt > 0)
					iso9660->directories_too_deep = np;
			} else {
				/* Generate Identifier */
				r = genid(a, np, &idr);
				if (r < 0)
					goto exit_traverse_tree;
				r = isoent_make_sorted_files(a, np, &idr);
				if (r < 0)
					goto exit_traverse_tree;

				if (np->subdirs.first != NULL &&
				    depth + 1 < vdd->max_depth) {
					/* Enter to sub directories. */
					np = np->subdirs.first;
					depth++;
					continue;
				}
			}
		}
		while (np != np->parent) {
			if (np->drnext == NULL) {
				/* Return to the parent directory. */
				np = np->parent;
				depth--;
			} else {
				np = np->drnext;
				break;
			}
		}
	} while (np != np->parent);

	r = ARCHIVE_OK;
exit_traverse_tree:
	idr_cleanup(&idr);

	return (r);
}

/*
 * Collect directory entries into path_table by a directory depth.
 */
static int
isoent_collect_dirs(struct vdd *vdd, struct isoent *rootent, int depth)
{
	struct isoent *np;

	if (rootent == NULL)
		rootent = vdd->rootent;
	np = rootent;
	do {
		/* Register current directory to pathtable. */
		path_table_add_entry(&(vdd->pathtbl[depth]), np);

		if (np->subdirs.first != NULL && depth + 1 < vdd->max_depth) {
			/* Enter to sub directories. */
			np = np->subdirs.first;
			depth++;
			continue;
		}
		while (np != rootent) {
			if (np->drnext == NULL) {
				/* Return to the parent directory. */
				np = np->parent;
				depth--;
			} else {
				np = np->drnext;
				break;
			}
		}
	} while (np != rootent);

	return (ARCHIVE_OK);
}

/*
 * The entry whose number of levels in a directory hierarchy is
 * large than eight relocate to rr_move directory.
 */
static int
isoent_rr_move_dir(struct archive_write *a, struct isoent **rr_moved,
    struct isoent *curent, struct isoent **newent)
{
	struct iso9660 *iso9660 = a->format_data;
	struct isoent *rrmoved, *mvent, *np;

	if ((rrmoved = *rr_moved) == NULL) {
		struct isoent *rootent = iso9660->primary.rootent;
		/* There isn't rr_move entry.
		 * Create rr_move entry and insert it into the root entry.
		 */
		rrmoved = isoent_create_virtual_dir(a, iso9660, "rr_moved");
		if (rrmoved == NULL) {
			archive_set_error(&a->archive, ENOMEM,
			    "Can't allocate memory");
			return (ARCHIVE_FATAL);
		}
		/* Add "rr_moved" entry to the root entry. */
		isoent_add_child_head(rootent, rrmoved);
		archive_entry_set_nlink(rootent->file->entry,
		    archive_entry_nlink(rootent->file->entry) + 1);
		/* Register "rr_moved" entry to second level pathtable. */
		path_table_add_entry(&(iso9660->primary.pathtbl[1]), rrmoved);
		/* Save rr_moved. */
		*rr_moved = rrmoved;
	}
	/*
	 * Make a clone of curent which is going to be relocated
	 * to rr_moved.
	 */
	mvent = isoent_clone(curent);
	if (mvent == NULL) {
		archive_set_error(&a->archive, ENOMEM,
		    "Can't allocate memory");
		return (ARCHIVE_FATAL);
	}
	/* linking..  and use for creating "CL", "PL" and "RE" */
	mvent->rr_parent = curent->parent;
	curent->rr_child = mvent;
	/*
	 * Move subdirectories from the curent to mvent
	 */
	if (curent->children.first != NULL) {
		*mvent->children.last = curent->children.first;
		mvent->children.last = curent->children.last;
	}
	for (np = mvent->children.first; np != NULL; np = np->chnext)
		np->parent = mvent;
	mvent->children.cnt = curent->children.cnt;
	curent->children.cnt = 0;
	curent->children.first = NULL;
	curent->children.last = &curent->children.first;

	if (curent->subdirs.first != NULL) {
		*mvent->subdirs.last = curent->subdirs.first;
		mvent->subdirs.last = curent->subdirs.last;
	}
	mvent->subdirs.cnt = curent->subdirs.cnt;
	curent->subdirs.cnt = 0;
	curent->subdirs.first = NULL;
	curent->subdirs.last = &curent->subdirs.first;

	/*
	 * The mvent becomes a child of the rr_moved entry.
	 */
	isoent_add_child_tail(rrmoved, mvent);
	archive_entry_set_nlink(rrmoved->file->entry,
	    archive_entry_nlink(rrmoved->file->entry) + 1);
	/*
	 * This entry which relocated to the rr_moved directory
	 * has to set the flag as a file.
	 * See also RRIP 4.1.5.1 Description of the "CL" System Use Entry.
	 */
	curent->dir = 0;

	*newent = mvent;

	return (ARCHIVE_OK);
}

static int
isoent_rr_move(struct archive_write *a)
{
	struct iso9660 *iso9660 = a->format_data;
	struct path_table *pt;
	struct isoent *rootent, *rr_moved;
	struct isoent *np, *last;
	int r;

	pt = &(iso9660->primary.pathtbl[MAX_DEPTH-1]);
	/* Theare aren't level 8 directories reaching a deepr level. */
	if (pt->cnt == 0)
		return (ARCHIVE_OK);

	rootent = iso9660->primary.rootent;
	/* If "rr_moved" directory is already existing,
	 * we have to use it. */
	rr_moved = isoent_find_child(rootent, "rr_moved");
	if (rr_moved != NULL &&
	    rr_moved != rootent->children.first) {
		/*
		 * It's necessary that rr_move is the first entry
		 * of the root.
		 */
		/* Remove "rr_moved" entry from children chain. */
		isoent_remove_child(rootent, rr_moved);

		/* Add "rr_moved" entry into the head of children chain. */
		isoent_add_child_head(rootent, rr_moved);
	}

	/*
	 * Check level 8 path_table.
	 * If find out sub directory entries, that entries move to rr_move.
	 */
	np = pt->first;
	while (np != NULL) {
		last = path_table_last_entry(pt);
		for (; np != NULL; np = np->ptnext) {
			struct isoent *mvent;
			struct isoent *newent;

			if (!np->dir)
				continue;
			for (mvent = np->subdirs.first;
			    mvent != NULL; mvent = mvent->drnext) {
				r = isoent_rr_move_dir(a, &rr_moved,
				    mvent, &newent);
				if (r < 0)
					return (r);
				isoent_collect_dirs(&(iso9660->primary),
				    newent, 2);
			}
		}
		/* If new entries are added to level 8 path_talbe,
		 * its sub directory entries move to rr_move too.
		 */
		np = last->ptnext;
	}

	return (ARCHIVE_OK);
}

/*
 * This comparing rule is according to ISO9660 Standard 6.9.1
 */
static int
_compare_path_table(const void *v1, const void *v2)
{
	const struct isoent *p1, *p2;
	const char *s1, *s2;
	int cmp, l;

	p1 = *((const struct isoent **)(uintptr_t)v1);
	p2 = *((const struct isoent **)(uintptr_t)v2);

	/* Compare parent directory number */
	cmp = p1->parent->dir_number - p2->parent->dir_number;
	if (cmp != 0)
		return (cmp);

	/* Compare indetifier */
	s1 = p1->identifier;
	s2 = p2->identifier;
	l = p1->ext_off;
	if (l > p2->ext_off)
		l = p2->ext_off;
	cmp = strncmp(s1, s2, l);
	if (cmp != 0)
		return (cmp);
	if (p1->ext_off < p2->ext_off) {
		s2 += l;
		l = p2->ext_off - p1->ext_off;
		while (l--)
			if (0x20 != *s2++)
				return (0x20
				    - *(const unsigned char *)(s2 - 1));
	} else if (p1->ext_off > p2->ext_off) {
		s1 += l;
		l = p1->ext_off - p2->ext_off;
		while (l--)
			if (0x20 != *s1++)
				return (*(const unsigned char *)(s1 - 1)
				    - 0x20);
	}
	return (0);
}

static int
_compare_path_table_joliet(const void *v1, const void *v2)
{
	const struct isoent *p1, *p2;
	const unsigned char *s1, *s2;
	int cmp, l;

	p1 = *((const struct isoent **)(uintptr_t)v1);
	p2 = *((const struct isoent **)(uintptr_t)v2);

	/* Compare parent directory number */
	cmp = p1->parent->dir_number - p2->parent->dir_number;
	if (cmp != 0)
		return (cmp);

	/* Compare indetifier */
	s1 = (const unsigned char *)p1->identifier;
	s2 = (const unsigned char *)p2->identifier;
	l = p1->ext_off;
	if (l > p2->ext_off)
		l = p2->ext_off;
	cmp = memcmp(s1, s2, l);
	if (cmp != 0)
		return (cmp);
	if (p1->ext_off < p2->ext_off) {
		s2 += l;
		l = p2->ext_off - p1->ext_off;
		while (l--)
			if (0 != *s2++)
				return (- *(const unsigned char *)(s2 - 1));
	} else if (p1->ext_off > p2->ext_off) {
		s1 += l;
		l = p1->ext_off - p2->ext_off;
		while (l--)
			if (0 != *s1++)
				return (*(const unsigned char *)(s1 - 1));
	}
	return (0);
}

static inline void
path_table_add_entry(struct path_table *pathtbl, struct isoent *ent)
{
	ent->ptnext = NULL;
	*pathtbl->last = ent;
	pathtbl->last = &(ent->ptnext);
	pathtbl->cnt ++;
}

static inline struct isoent *
path_table_last_entry(struct path_table *pathtbl)
{
	if (pathtbl->first == NULL)
		return (NULL);
	return (((struct isoent *)(void *)
		((char *)(pathtbl->last) - offsetof(struct isoent, ptnext))));
}

/*
 * Sort directory entries in path_table
 * and assign directory number to each entries.
 */
static int
isoent_make_path_table_2(struct archive_write *a, struct vdd *vdd,
    int depth, int *dir_number)
{
	struct isoent *np;
	struct isoent **enttbl;
	struct path_table *pt;
	int i;

	pt = &vdd->pathtbl[depth];
	if (pt->cnt == 0) {
		pt->sorted = NULL;
		return (ARCHIVE_OK);
	}
	enttbl = malloc(pt->cnt * sizeof(struct isoent *));
	if (enttbl == NULL) {
		archive_set_error(&a->archive, ENOMEM,
		    "Can't allocate memory");
		return (ARCHIVE_FATAL);
	}
	pt->sorted = enttbl;
	for (np = pt->first; np != NULL; np = np->ptnext)
		*enttbl ++ = np;
	enttbl = pt->sorted;

	switch (vdd->vdd_type) {
	case VDD_PRIMARY:
	case VDD_ENHANCED:
		qsort(enttbl, pt->cnt, sizeof(struct isoent *),
		    _compare_path_table);
		break;
	case VDD_JOLIET:
		qsort(enttbl, pt->cnt, sizeof(struct isoent *),
		    _compare_path_table_joliet);
		break;
	}
	for (i = 0; i < pt->cnt; i++)
		enttbl[i]->dir_number = (*dir_number)++;

	return (ARCHIVE_OK);
}

static int
isoent_alloc_path_table(struct archive_write *a, struct vdd *vdd,
    int max_depth)
{
	int i;

	vdd->max_depth = max_depth;
	vdd->pathtbl = malloc(sizeof(*vdd->pathtbl) * vdd->max_depth);
	if (vdd->pathtbl == NULL) {
		archive_set_error(&a->archive, ENOMEM,
		    "Can't allocate memory");
		return (ARCHIVE_FATAL);
	}
	for (i = 0; i < vdd->max_depth; i++) {
		vdd->pathtbl[i].first = NULL;
		vdd->pathtbl[i].last = &(vdd->pathtbl[i].first);
		vdd->pathtbl[i].sorted = NULL;
		vdd->pathtbl[i].cnt = 0;
	}
	return (ARCHIVE_OK);
}

/*
 * Make Path Tables
 */
static int
isoent_make_path_table(struct archive_write *a)
{
	struct iso9660 *iso9660 = a->format_data;
	int depth, r;
	int dir_number;

	/*
	 * Init Path Table.
	 */
	if (iso9660->dircnt_max >= MAX_DEPTH &&
	    (!iso9660->opt.limit_depth || iso9660->opt.iso_level == 4))
		r = isoent_alloc_path_table(a, &(iso9660->primary),
		    iso9660->dircnt_max + 1);
	else
		/* The number of levels in the hierarchy cannot exceed
		 * eight. */
		r = isoent_alloc_path_table(a, &(iso9660->primary),
		    MAX_DEPTH);
	if (r < 0)
		return (r);
	if (iso9660->opt.joliet) {
		r = isoent_alloc_path_table(a, &(iso9660->joliet),
		    iso9660->dircnt_max + 1);
		if (r < 0)
			return (r);
	}

	/* Step 0.
	 * - Collect directories for primary and joliet.
	 */
	isoent_collect_dirs(&(iso9660->primary), NULL, 0);
	if (iso9660->opt.joliet)
		isoent_collect_dirs(&(iso9660->joliet), NULL, 0);
	/*
	 * Rockridge; move deeper depth directories to rr_moved.
	 */
	if (iso9660->opt.rr) {
		r = isoent_rr_move(a);
		if (r < 0)
			return (r);
	}

 	/* Update nlink. */
	isofile_connect_hardlink_files(iso9660);

	/* Step 1.
	 * - Renew a value of the depth of that directories.
	 * - Resolve hardlinks.
 	 * - Convert pathnames to ISO9660 name or UCS2(joliet).
	 * - Sort files by each directory.
	 */
	r = isoent_traverse_tree(a, &(iso9660->primary));
	if (r < 0)
		return (r);
	if (iso9660->opt.joliet) {
		r = isoent_traverse_tree(a, &(iso9660->joliet));
		if (r < 0)
			return (r);
	}

	/* Step 2.
	 * - Sort directories.
	 * - Assign all directory number.
	 */
	dir_number = 1;
	for (depth = 0; depth < iso9660->primary.max_depth; depth++) {
		r = isoent_make_path_table_2(a, &(iso9660->primary),
		    depth, &dir_number);
		if (r < 0)
			return (r);
	}
	if (iso9660->opt.joliet) {
		dir_number = 1;
		for (depth = 0; depth < iso9660->joliet.max_depth; depth++) {
			r = isoent_make_path_table_2(a, &(iso9660->joliet),
			    depth, &dir_number);
			if (r < 0)
				return (r);
		}
	}
	if (iso9660->opt.limit_dirs && dir_number > 0xffff) {
		/*
		 * Maximum number of directories is 65535(0xffff)
		 * doe to size(16bit) of Parent Directory Number of
		 * the Path Table.
		 * See also ISO9660 Standard 9.4.
		 */
		archive_set_error(&a->archive, ARCHIVE_ERRNO_MISC,
		    "Too many directories(%d) over 65535.", dir_number);
		return (ARCHIVE_FATAL);
	}

	/* Get the size of the Path Table. */
	calculate_path_table_size(&(iso9660->primary));
	if (iso9660->opt.joliet)
		calculate_path_table_size(&(iso9660->joliet));

	return (ARCHIVE_OK);
}

static int
isoent_find_out_boot_file(struct archive_write *a, struct isoent *rootent)
{
	struct iso9660 *iso9660 = a->format_data;

	/* Find a isoent of the boot file. */
	iso9660->el_torito.boot = isoent_find_entry(rootent,
	    iso9660->el_torito.boot_filename.s);
	if (iso9660->el_torito.boot == NULL) {
		archive_set_error(&a->archive, ARCHIVE_ERRNO_MISC,
		    "Can't find the boot image file ``%s''",
		    iso9660->el_torito.boot_filename.s);
		return (ARCHIVE_FATAL);
	}
	iso9660->el_torito.boot->file->boot = BOOT_IMAGE;
	return (ARCHIVE_OK);
}

static int
isoent_create_boot_catalog(struct archive_write *a, struct isoent *rootent)
{
	struct iso9660 *iso9660 = a->format_data;
	struct isofile *file;
	struct isoent *isoent;
	struct archive_entry *entry;

	(void)rootent; /* UNUSED */
	/*
	 * Create the entry which is the "boot.catalog" file.
	 */
	file = isofile_new(a, NULL);
	if (file == NULL) {
		archive_set_error(&a->archive, ENOMEM,
		    "Can't allocate memory");
		return (ARCHIVE_FATAL);
	}
	archive_entry_set_pathname(file->entry,
	    iso9660->el_torito.catalog_filename.s);
	archive_entry_set_size(file->entry, LOGICAL_BLOCK_SIZE);
	archive_entry_set_mtime(file->entry, iso9660->birth_time, 0);
	archive_entry_set_atime(file->entry, iso9660->birth_time, 0);
	archive_entry_set_ctime(file->entry, iso9660->birth_time, 0);
	archive_entry_set_uid(file->entry, getuid());
	archive_entry_set_gid(file->entry, getgid());
	archive_entry_set_mode(file->entry, AE_IFREG | 0444);
	archive_entry_set_nlink(file->entry, 1);

	if (isofile_gen_utility_names(a, file) < ARCHIVE_WARN) {
		isofile_free(file);
		return (ARCHIVE_FATAL);
	}
	file->boot = BOOT_CATALOG;
	file->content.size = LOGICAL_BLOCK_SIZE;
	isofile_add_entry(iso9660, file);

	isoent = isoent_new(file);
	if (isoent == NULL) {
		archive_set_error(&a->archive, ENOMEM,
		    "Can't allocate memory");
		return (ARCHIVE_FATAL);
	}
	isoent->virtual = 1;

	/* Add the "boot.catalog" entry into tree */
	if (isoent_tree(a, &isoent) != ARCHIVE_OK)
		return (ARCHIVE_FATAL);

	iso9660->el_torito.catalog = isoent;
	/*
	 * Get a boot medai type.
	 */
	switch (iso9660->opt.boot_type) {
	default:
	case OPT_BOOT_TYPE_AUTO:
		/* Try detecting a media type of the boot image. */
		entry = iso9660->el_torito.boot->file->entry;
		if (archive_entry_size(entry) == FD_1_2M_SIZE)
			iso9660->el_torito.media_type =
			    BOOT_MEDIA_1_2M_DISKETTE;
		else if (archive_entry_size(entry) == FD_1_44M_SIZE)
			iso9660->el_torito.media_type =
			    BOOT_MEDIA_1_44M_DISKETTE;
		else if (archive_entry_size(entry) == FD_2_88M_SIZE)
			iso9660->el_torito.media_type =
			    BOOT_MEDIA_2_88M_DISKETTE;
		else
			/* We cannot decide whether the boot image is
			 * hard-disk. */
			iso9660->el_torito.media_type =
			    BOOT_MEDIA_NO_EMULATION;
		break;
	case OPT_BOOT_TYPE_NO_EMU:
		iso9660->el_torito.media_type = BOOT_MEDIA_NO_EMULATION;
		break;
	case OPT_BOOT_TYPE_HARD_DISK:
		iso9660->el_torito.media_type = BOOT_MEDIA_HARD_DISK;
		break;
	case OPT_BOOT_TYPE_FD:
		entry = iso9660->el_torito.boot->file->entry;
		if (archive_entry_size(entry) <= FD_1_2M_SIZE)
			iso9660->el_torito.media_type =
			    BOOT_MEDIA_1_2M_DISKETTE;
		else if (archive_entry_size(entry) <= FD_1_44M_SIZE)
			iso9660->el_torito.media_type =
			    BOOT_MEDIA_1_44M_DISKETTE;
		else if (archive_entry_size(entry) <= FD_2_88M_SIZE)
			iso9660->el_torito.media_type =
			    BOOT_MEDIA_2_88M_DISKETTE;
		else {
			archive_set_error(&a->archive, ARCHIVE_ERRNO_MISC,
			    "Boot image file(``%s'') size is too big "
			    "for fd type.",
			    iso9660->el_torito.boot_filename.s);
			return (ARCHIVE_FATAL);
		}
		break;
	}

	/*
	 * Get a system type.
	 * TODO: `El Torito' specification says "A copy of byte 5 from the
	 *       Partition Table found in the boot image".
	 */
	iso9660->el_torito.system_type = 0;

	/*
	 * Get an ID.
	 */
	if (iso9660->opt.publisher)
		archive_string_copy(&(iso9660->el_torito.id),
		    &(iso9660->publisher_identifier));


	return (ARCHIVE_OK);
}

/*
 * If a media type is floppy, return its image size.
 * otherwise return 0.
 */
static size_t
fd_boot_image_size(int media_type)
{
	switch (media_type) {
	case BOOT_MEDIA_1_2M_DISKETTE:
		return (FD_1_2M_SIZE);
	case BOOT_MEDIA_1_44M_DISKETTE:
		return (FD_1_44M_SIZE);
	case BOOT_MEDIA_2_88M_DISKETTE:
		return (FD_2_88M_SIZE);
	default:
		return (0);
	}
}

/*
 * Make a boot catalog image data.
 */
static int
make_boot_catalog(struct archive_write *a)
{
	struct iso9660 *iso9660 = a->format_data;
	unsigned char *block;
	unsigned char *p;
	uint16_t sum, *wp;

	block = wb_buffptr(a);
	memset(block, 0, LOGICAL_BLOCK_SIZE);
	p = block;
	/*
	 * Validation Entry
	 */
	/* Header ID */
	p[0] = 1;
	/* Platform ID */
	p[1] = iso9660->el_torito.platform_id;
	/* Reserved */
	p[2] = p[3] = 0;
	/* ID */
	if (archive_strlen(&(iso9660->el_torito.id)) > 0)
		strncpy((char *)p+4, iso9660->el_torito.id.s, 23);
	p[27] = 0;
	/* Checksum */
	p[28] = p[29] = 0;
	/* Key */
	p[30] = 0x55;
	p[31] = 0xAA;

	sum = 0;
	wp = (uint16_t *)block;
	while (wp < (uint16_t *)&block[32])
		sum += archive_le16dec(wp++);
	set_num_721(&block[28], (~sum) + 1);

	/*
	 * Initial/Default Entry
	 */
	p = &block[32];
	/* Boot Indicator */
	p[0] = 0x88;
	/* Boot media type */
	p[1] = iso9660->el_torito.media_type;
	/* Load Segment */
	if (iso9660->el_torito.media_type == BOOT_MEDIA_NO_EMULATION)
		set_num_721(&p[2], iso9660->el_torito.boot_load_seg);
	else
		set_num_721(&p[2], 0);
	/* System Type */
	p[4] = iso9660->el_torito.system_type;
	/* Unused */
	p[5] = 0;
	/* Sector Count */
	if (iso9660->el_torito.media_type == BOOT_MEDIA_NO_EMULATION)
		set_num_721(&p[6], iso9660->el_torito.boot_load_size);
	else
		set_num_721(&p[6], 1);
	/* Load RBA */
	set_num_731(&p[8],
	    iso9660->el_torito.boot->file->content.location);
	/* Unused */
	memset(&p[12], 0, 20);

	return (wb_consume(a, LOGICAL_BLOCK_SIZE));
}

static int
setup_boot_information(struct archive_write *a)
{
	struct iso9660 *iso9660 = a->format_data;
	struct isoent *np;
	int64_t size;
	uint32_t sum;
	unsigned char buff[4096];

	np = iso9660->el_torito.boot;
	lseek(iso9660->temp_fd,
	    np->file->content.offset_of_temp + 64, SEEK_SET);
	size = archive_entry_size(np->file->entry) - 64;
	if (size <= 0) {
		archive_set_error(&a->archive, errno,
		    "Boot file(%jd) is too small", (intmax_t)size + 64);
		return (ARCHIVE_FATAL);
	}
	sum = 0;
	while (size > 0) {
		size_t rsize;
		ssize_t i, rs;

		if (size > (int64_t)sizeof(buff))
			rsize = sizeof(buff);
		else
			rsize = (size_t)size;

		rs = read(iso9660->temp_fd, buff, rsize);
		if (rs <= 0) {
			archive_set_error(&a->archive, errno,
			    "Can't read temporary file(%jd)",
			    (intmax_t)rs);
			return (ARCHIVE_FATAL);
		}
		for (i = 0; i < rs; i += 4)
			sum += archive_le32dec(buff + i);
		size -= rs;
	}
	/* Set the location of Primary Volume Descriptor. */
	set_num_731(buff, SYSTEM_AREA_BLOCK);
	/* Set the location of the boot file. */
	set_num_731(buff+4, np->file->content.location);
	/* Set the size of the boot file. */
	size = fd_boot_image_size(iso9660->el_torito.media_type);
	if (size == 0)
		size = archive_entry_size(np->file->entry);
	set_num_731(buff+8, (uint32_t)size);
	/* Set the sum of the boot file. */
	set_num_731(buff+12, sum);
	/* Clear reserved bytes. */
	memset(buff+16, 0, 40);

	/* Overwrite the boot file. */
	lseek(iso9660->temp_fd,
	    np->file->content.offset_of_temp + 8, SEEK_SET);
	return (write_to_temp(a, buff, 56));
}

#ifdef HAVE_ZLIB_H

static int
zisofs_init_zstream(struct archive_write *a)
{
	struct iso9660 *iso9660 = a->format_data;
	int r;

	iso9660->zisofs.stream.next_in = NULL;
	iso9660->zisofs.stream.avail_in = 0;
	iso9660->zisofs.stream.total_in = 0;
	iso9660->zisofs.stream.total_out = 0;
	if (iso9660->zisofs.stream_valid)
		r = deflateReset(&(iso9660->zisofs.stream));
	else {
		r = deflateInit(&(iso9660->zisofs.stream),
		    iso9660->zisofs.compression_level);
		iso9660->zisofs.stream_valid = 1;
	}
	switch (r) {
	case Z_OK:
		break;
	default:
	case Z_STREAM_ERROR:
		archive_set_error(&a->archive, ARCHIVE_ERRNO_MISC,
		    "Internal error initializing "
		    "compression library: invalid setup parameter");
		return (ARCHIVE_FATAL);
	case Z_MEM_ERROR:
		archive_set_error(&a->archive, ENOMEM,
		    "Internal error initializing "
		    "compression library");
		return (ARCHIVE_FATAL);
	case Z_VERSION_ERROR:
		archive_set_error(&a->archive, ARCHIVE_ERRNO_MISC,
		    "Internal error initializing "
		    "compression library: invalid library version");
		return (ARCHIVE_FATAL);
	}
	return (ARCHIVE_OK);
}

#endif /* HAVE_ZLIB_H */

static int
zisofs_init(struct archive_write *a,  struct isofile *file)
{
	struct iso9660 *iso9660 = a->format_data;
#ifdef HAVE_ZLIB_H
	uint64_t tsize;
	size_t ceil, bpsize;
	int r;
#endif

	iso9660->zisofs.detect_magic = 0;
	iso9660->zisofs.making = 0;

	if (!iso9660->opt.rr || !iso9660->opt.zisofs)
		return (ARCHIVE_OK);

	if (archive_entry_size(file->entry) >= 24 &&
	    archive_entry_size(file->entry) < MULTI_EXTENT_SIZE) {
		/* Acceptable file size for zisofs. */
		iso9660->zisofs.detect_magic = 1;
		iso9660->zisofs.magic_cnt = 0;
	}
	if (!iso9660->zisofs.detect_magic)
		return (ARCHIVE_OK);

#ifdef HAVE_ZLIB_H
	/* The number of Logical Blocks which uncompressed data
	 * will use in iso-image file is the same as the number of
	 * Logical Blocks which zisofs(compressed) data will use
	 * in ISO-image file. It won't reduce iso-image file size. */
	if (archive_entry_size(file->entry) <= LOGICAL_BLOCK_SIZE)
		return (ARCHIVE_OK);

	/* Initialize compression library */
	r = zisofs_init_zstream(a);
	if (r != ARCHIVE_OK)
		return (ARCHIVE_FATAL);

	/* Mark file->zisofs to create RRIP 'ZF' Use Entry. */
	file->zisofs.header_size = ZF_HEADER_SIZE >> 2;
	file->zisofs.log2_bs = ZF_LOG2_BS;
	file->zisofs.uncompressed_size =
		(uint32_t)archive_entry_size(file->entry);

	/* Calculate a size of Block Pointers of zisofs. */
	ceil = (file->zisofs.uncompressed_size + ZF_BLOCK_SIZE -1)
		>> file->zisofs.log2_bs;
	iso9660->zisofs.block_pointers_cnt = ceil + 1;
	iso9660->zisofs.block_pointers_idx = 0;

	/* Ensure a buffer size used for Block Pointers */
	bpsize = iso9660->zisofs.block_pointers_cnt *
	    sizeof(iso9660->zisofs.block_pointers[0]);
	if (iso9660->zisofs.block_pointers_allocated < bpsize) {
		free(iso9660->zisofs.block_pointers);
		iso9660->zisofs.block_pointers = malloc(bpsize);
		if (iso9660->zisofs.block_pointers == NULL) {
			archive_set_error(&a->archive, ENOMEM,
			    "Can't allocate data");
			return (ARCHIVE_FATAL);
		}
		iso9660->zisofs.block_pointers_allocated = bpsize;
	}

	/*
	 * Skip zisofs header and Block Pointers, which we will write
	 * after all compressed data of a file written to the temporary
	 * file.
	 */
	tsize = ZF_HEADER_SIZE + bpsize;
	if (write_null(a, (size_t)tsize) != ARCHIVE_OK)
		return (ARCHIVE_FATAL);

	/*
	 * Initialize some variables to make zisofs.
	 */
	archive_le32enc(&(iso9660->zisofs.block_pointers[0]),
		(uint32_t)tsize);
	iso9660->zisofs.remaining = file->zisofs.uncompressed_size;
	iso9660->zisofs.making = 1;
	iso9660->zisofs.allzero = 1;
	iso9660->zisofs.block_offset = tsize;
	iso9660->zisofs.total_size = tsize;
	iso9660->cur_file->cur_content->size = tsize;
#endif

	return (ARCHIVE_OK);
}

static void
zisofs_detect_magic(struct archive_write *a, const void *buff, size_t s)
{
	struct iso9660 *iso9660 = a->format_data;
	struct isofile *file = iso9660->cur_file;
	const unsigned char *p, *endp;
	const unsigned char *magic_buff;
	uint32_t uncompressed_size;
	unsigned char header_size;
	unsigned char log2_bs;
	size_t ceil, doff;
	uint32_t bst, bed;
	int magic_max;
	int64_t entry_size;

	entry_size = archive_entry_size(file->entry);
	if ((int64_t)sizeof(iso9660->zisofs.magic_buffer) > entry_size)
<<<<<<< HEAD
		magic_max = entry_size;
=======
		magic_max = (int)entry_size;
>>>>>>> f079aadc
	else
		magic_max = sizeof(iso9660->zisofs.magic_buffer);

	if (iso9660->zisofs.magic_cnt == 0 && s >= (size_t)magic_max)
		/* It's unnecessary we copy buffer. */
		magic_buff = buff;
	else {
		if (iso9660->zisofs.magic_cnt < magic_max) {
			size_t l;

			l = sizeof(iso9660->zisofs.magic_buffer)
			    - iso9660->zisofs.magic_cnt;
			if (l > s)
				l = s;
			memcpy(iso9660->zisofs.magic_buffer
			    + iso9660->zisofs.magic_cnt, buff, l);
			iso9660->zisofs.magic_cnt += l;
			if (iso9660->zisofs.magic_cnt < magic_max)
				return;
		}
		magic_buff = iso9660->zisofs.magic_buffer;
	}
	iso9660->zisofs.detect_magic = 0;
	p = magic_buff;

	/* Check the magic code of zisofs. */
	if (memcmp(p, zisofs_magic, sizeof(zisofs_magic)) != 0)
		/* This is not zisofs file which made by mkzftree. */
		return;
	p += sizeof(zisofs_magic);

	/* Read a zisofs header. */
	uncompressed_size = archive_le32dec(p);
	header_size = p[4];
	log2_bs = p[5];
	if (uncompressed_size < 24 || header_size != 4 ||
	    log2_bs > 30 || log2_bs < 7)
		return;/* Invalid or not supported header. */

	/* Calculate a size of Block Pointers of zisofs. */
	ceil = (uncompressed_size +
	        (ARCHIVE_LITERAL_LL(1) << log2_bs) -1) >> log2_bs;
	doff = (ceil + 1) * 4 + 16;
	if (entry_size < (int64_t)doff)
		return;/* Invalid data. */

	/* Check every Block Pointer has valid value. */
	p = magic_buff + 16;
	endp = magic_buff + magic_max;
	while (ceil && p + 8 <= endp) {
		bst = archive_le32dec(p);
		if (bst != doff)
			return;/* Invalid data. */
		p += 4;
		bed = archive_le32dec(p);
		if (bed < bst || bed > entry_size)
			return;/* Invalid data. */
		doff += bed - bst;
		ceil--;
	}

	file->zisofs.uncompressed_size = uncompressed_size;
	file->zisofs.header_size = header_size;
	file->zisofs.log2_bs = log2_bs;

	/* Disable making a zisofs image. */
	iso9660->zisofs.making = 0;
}

#ifdef HAVE_ZLIB_H

/*
 * Compress data and write it to a temporary file.
 */
static int
zisofs_write_to_temp(struct archive_write *a, const void *buff, size_t s)
{
	struct iso9660 *iso9660 = a->format_data;
	struct isofile *file = iso9660->cur_file;
	const unsigned char *b;
	z_stream *zstrm;
	size_t avail, csize;
	int flush, r;

	zstrm = &(iso9660->zisofs.stream);
	zstrm->next_out = wb_buffptr(a);
	zstrm->avail_out = wb_remaining(a);
	b = (const unsigned char *)buff;
	do {
		avail = ZF_BLOCK_SIZE - zstrm->total_in;
		if (s < avail) {
			avail = s;
			flush = Z_NO_FLUSH;
		} else
			flush = Z_FINISH;
		iso9660->zisofs.remaining -= avail;
		if (iso9660->zisofs.remaining <= 0)
			flush = Z_FINISH;

		zstrm->next_in = (Bytef *)(uintptr_t)(const void *)b;
		zstrm->avail_in = avail;

		/*
		 * Check if current data block are all zero.
		 */
		if (iso9660->zisofs.allzero) {
			const unsigned char *nonzero = b;
			const unsigned char *nonzeroend = b + avail;

			while (nonzero < nonzeroend)
				if (*nonzero++) {
					iso9660->zisofs.allzero = 0;
					break;
				}
		}
		b += avail;
		s -= avail;

		/*
		 * If current data block are all zero, we do not use
		 * compressed data.
		 */
		if (flush == Z_FINISH && iso9660->zisofs.allzero &&
		    avail + zstrm->total_in == ZF_BLOCK_SIZE) {
			if (iso9660->zisofs.block_offset !=
			    file->cur_content->size) {
				int64_t diff;

				r = wb_set_offset(a,
				    file->cur_content->offset_of_temp +
				        iso9660->zisofs.block_offset);
				if (r != ARCHIVE_OK)
					return (r);
				diff = file->cur_content->size -
				    iso9660->zisofs.block_offset;
				file->cur_content->size -= diff;
				iso9660->zisofs.total_size -= diff;
			}
			zstrm->avail_in = 0;
		}

		/*
		 * Compress file data.
		 */
		while (zstrm->avail_in > 0) {
			csize = zstrm->total_out;
			r = deflate(zstrm, flush);
			switch (r) {
			case Z_OK:
			case Z_STREAM_END:
				csize = zstrm->total_out - csize;
				if (wb_consume(a, csize) != ARCHIVE_OK)
					return (ARCHIVE_FATAL);
				iso9660->zisofs.total_size += csize;
				iso9660->cur_file->cur_content->size += csize;
				zstrm->next_out = wb_buffptr(a);
				zstrm->avail_out = wb_remaining(a);
				break;
			default:
				archive_set_error(&a->archive,
				    ARCHIVE_ERRNO_MISC,
				    "Compression failed:"
				    " deflate() call returned status %d",
				    r);
				return (ARCHIVE_FATAL);
			}
		}

		if (flush == Z_FINISH) {
			/*
			 * Save the information of one zisofs block.
			 */
			iso9660->zisofs.block_pointers_idx ++;
			archive_le32enc(&(iso9660->zisofs.block_pointers[
			    iso9660->zisofs.block_pointers_idx]),
				(uint32_t)iso9660->zisofs.total_size);
			r = zisofs_init_zstream(a);
			if (r != ARCHIVE_OK)
				return (ARCHIVE_FATAL);
			iso9660->zisofs.allzero = 1;
			iso9660->zisofs.block_offset = file->cur_content->size;
		}
	} while (s);

	return (ARCHIVE_OK);
}

static int
zisofs_finish_entry(struct archive_write *a)
{
	struct iso9660 *iso9660 = a->format_data;
	struct isofile *file = iso9660->cur_file;
	unsigned char buff[16];
	size_t s;
	int64_t tail;

	/* Direct temp file stream to zisofs temp file stream. */
	archive_entry_set_size(file->entry, iso9660->zisofs.total_size);

	/*
	 * Save a file pointer which points the end of current zisofs data.
	 */
	tail = wb_offset(a);

	/*
	 * Make a header.
	 *
	 * +-----------------+----------------+-----------------+
	 * | Header 16 bytes | Block Pointers | Compressed data |
	 * +-----------------+----------------+-----------------+
	 * 0                16               +X
	 * Block Pointers :
	 *   4 * (((Uncompressed file size + block_size -1) / block_size) + 1)
	 *
	 * Write zisofs header.
	 *    Magic number
	 * +----+----+----+----+----+----+----+----+
	 * | 37 | E4 | 53 | 96 | C9 | DB | D6 | 07 |
	 * +----+----+----+----+----+----+----+----+
	 * 0    1    2    3    4    5    6    7    8
	 *
	 * +------------------------+------------------+
	 * | Uncompressed file size | header_size >> 2 |
	 * +------------------------+------------------+
	 * 8                       12                 13
	 *
	 * +-----------------+----------------+
	 * | log2 block_size | Reserved(0000) |
	 * +-----------------+----------------+
	 * 13               14               16
	 */
	memcpy(buff, zisofs_magic, 8);
	set_num_731(buff+8, file->zisofs.uncompressed_size);
	buff[12] = file->zisofs.header_size;
	buff[13] = file->zisofs.log2_bs;
	buff[14] = buff[15] = 0;/* Reserved */

	/* Move to the right position to write the header. */
	wb_set_offset(a, file->content.offset_of_temp);

	/* Write the header. */
	if (wb_write_to_temp(a, buff, 16) != ARCHIVE_OK)
		return (ARCHIVE_FATAL);

	/*
	 * Write zisofs Block Pointers.
	 */
	s = iso9660->zisofs.block_pointers_cnt *
	    sizeof(iso9660->zisofs.block_pointers[0]);
	if (wb_write_to_temp(a, iso9660->zisofs.block_pointers, s)
	    != ARCHIVE_OK)
		return (ARCHIVE_FATAL);

	/* Set a file pointer back to the end of the temporary file. */
	wb_set_offset(a, tail);

	return (ARCHIVE_OK);
}

static int
zisofs_free(struct archive_write *a)
{
	struct iso9660 *iso9660 = a->format_data;
	int ret = ARCHIVE_OK;

	free(iso9660->zisofs.block_pointers);
	if (iso9660->zisofs.stream_valid &&
	    deflateEnd(&(iso9660->zisofs.stream)) != Z_OK) {
		archive_set_error(&a->archive, ARCHIVE_ERRNO_MISC,
		    "Failed to clean up compressor");
		ret = ARCHIVE_FATAL;
	}
	iso9660->zisofs.block_pointers = NULL;
	iso9660->zisofs.stream_valid = 0;
	return (ret);
}

struct zisofs_extract {
	int		 pz_log2_bs; /* Log2 of block size */
	uint64_t	 pz_uncompressed_size;
	size_t		 uncompressed_buffer_size;

	int		 initialized:1;
	int		 header_passed:1;

	uint32_t	 pz_offset;
	unsigned char	*block_pointers;
	size_t		 block_pointers_size;
	size_t		 block_pointers_avail;
	size_t		 block_off;
	uint32_t	 block_avail;

	z_stream	 stream;
	int		 stream_valid;
};

static ssize_t
zisofs_extract_init(struct archive_write *a, struct zisofs_extract *zisofs,
    const unsigned char *p, size_t bytes)
{
	size_t avail = bytes;
	size_t ceil, xsize;

	/* Allocate block pointers buffer. */
<<<<<<< HEAD
	ceil = (zisofs->pz_uncompressed_size +
		(((int64_t)1) << zisofs->pz_log2_bs) - 1)
		>> zisofs->pz_log2_bs;
=======
	ceil = (size_t)((zisofs->pz_uncompressed_size +
		(((int64_t)1) << zisofs->pz_log2_bs) - 1)
		>> zisofs->pz_log2_bs);
>>>>>>> f079aadc
	xsize = (ceil + 1) * 4;
	if (zisofs->block_pointers == NULL) {
		size_t alloc = ((xsize >> 10) + 1) << 10;
		zisofs->block_pointers = malloc(alloc);
		if (zisofs->block_pointers == NULL) {
			archive_set_error(&a->archive, ENOMEM,
			    "No memory for zisofs decompression");
			return (ARCHIVE_FATAL);
		}
	}
	zisofs->block_pointers_size = xsize;

	/* Allocate uncompressed data buffer. */
	zisofs->uncompressed_buffer_size = 1UL << zisofs->pz_log2_bs;

	/*
	 * Read the file header, and check the magic code of zisofs.
	 */
	if (!zisofs->header_passed) {
		int err = 0;
		if (avail < 16) {
			archive_set_error(&a->archive,
			    ARCHIVE_ERRNO_FILE_FORMAT,
			    "Illegal zisofs file body");
			return (ARCHIVE_FATAL);
		}

		if (memcmp(p, zisofs_magic, sizeof(zisofs_magic)) != 0)
			err = 1;
		else if (archive_le32dec(p + 8) != zisofs->pz_uncompressed_size)
			err = 1;
		else if (p[12] != 4 || p[13] != zisofs->pz_log2_bs)
			err = 1;
		if (err) {
			archive_set_error(&a->archive,
			    ARCHIVE_ERRNO_FILE_FORMAT,
			    "Illegal zisofs file body");
			return (ARCHIVE_FATAL);
		}
		avail -= 16;
		p += 16;
		zisofs->header_passed = 1;
	}

	/*
	 * Read block pointers.
	 */
	if (zisofs->header_passed &&
	    zisofs->block_pointers_avail < zisofs->block_pointers_size) {
		xsize = zisofs->block_pointers_size
		    - zisofs->block_pointers_avail;
		if (avail < xsize)
			xsize = avail;
		memcpy(zisofs->block_pointers
		    + zisofs->block_pointers_avail, p, xsize);
		zisofs->block_pointers_avail += xsize;
		avail -= xsize;
	    	if (zisofs->block_pointers_avail
		    == zisofs->block_pointers_size) {
			/* We've got all block pointers and initialize
			 * related variables.	*/
			zisofs->block_off = 0;
			zisofs->block_avail = 0;
			/* Complete a initialization */
			zisofs->initialized = 1;
		}
	}
	return ((ssize_t)avail);
}

static ssize_t
zisofs_extract(struct archive_write *a, struct zisofs_extract *zisofs,
    const unsigned char *p, size_t bytes)
{
	size_t avail;
	int r;

	if (!zisofs->initialized) {
		ssize_t rs = zisofs_extract_init(a, zisofs, p, bytes);
		if (rs < 0)
			return (rs);
		if (!zisofs->initialized) {
			/* We need more data. */
			zisofs->pz_offset += bytes;
			return (bytes);
		}
		avail = rs;
		p += bytes - avail;
	} else
		avail = bytes;

	/*
	 * Get block offsets from block pointers.
	 */
	if (zisofs->block_avail == 0) {
		uint32_t bst, bed;

		if (zisofs->block_off + 4 >= zisofs->block_pointers_size) {
			/* There isn't a pair of offsets. */
			archive_set_error(&a->archive,
			    ARCHIVE_ERRNO_FILE_FORMAT,
			    "Illegal zisofs block pointers");
			return (ARCHIVE_FATAL);
		}
		bst = archive_le32dec(
		    zisofs->block_pointers + zisofs->block_off);
		if (bst != zisofs->pz_offset + (bytes - avail)) {
			archive_set_error(&a->archive,
			    ARCHIVE_ERRNO_FILE_FORMAT,
			    "Illegal zisofs block pointers(cannot seek)");
			return (ARCHIVE_FATAL);
		}
		bed = archive_le32dec(
		    zisofs->block_pointers + zisofs->block_off + 4);
		if (bed < bst) {
			archive_set_error(&a->archive,
			    ARCHIVE_ERRNO_FILE_FORMAT,
			    "Illegal zisofs block pointers");
			return (ARCHIVE_FATAL);
		}
		zisofs->block_avail = bed - bst;
		zisofs->block_off += 4;

		/* Initialize compression library for new block. */
		if (zisofs->stream_valid)
			r = inflateReset(&zisofs->stream);
		else
			r = inflateInit(&zisofs->stream);
		if (r != Z_OK) {
			archive_set_error(&a->archive, ARCHIVE_ERRNO_MISC,
			    "Can't initialize zisofs decompression.");
			return (ARCHIVE_FATAL);
		}
		zisofs->stream_valid = 1;
		zisofs->stream.total_in = 0;
		zisofs->stream.total_out = 0;
	}

	/*
	 * Make uncompressed data.
	 */
	if (zisofs->block_avail == 0) {
		/*
		 * It's basically 32K bytes NUL data.
		 */
		unsigned char *wb;
		size_t size, wsize;

		size = zisofs->uncompressed_buffer_size;
		while (size) {
			wb = wb_buffptr(a);
			if (size > wb_remaining(a))
				wsize = wb_remaining(a);
			else
				wsize = size;
			memset(wb, 0, wsize);
			r = wb_consume(a, wsize);
			if (r < 0)
				return (r);
			size -= wsize;
		}
	} else {
		zisofs->stream.next_in = (Bytef *)(uintptr_t)(const void *)p;
		if (avail > zisofs->block_avail)
			zisofs->stream.avail_in = zisofs->block_avail;
		else
			zisofs->stream.avail_in = avail;
		zisofs->stream.next_out = wb_buffptr(a);
		zisofs->stream.avail_out = wb_remaining(a);

		r = inflate(&zisofs->stream, 0);
		switch (r) {
		case Z_OK: /* Decompressor made some progress.*/
		case Z_STREAM_END: /* Found end of stream. */
			break;
		default:
			archive_set_error(&a->archive, ARCHIVE_ERRNO_MISC,
			    "zisofs decompression failed (%d)", r);
			return (ARCHIVE_FATAL);
		}
		avail -= zisofs->stream.next_in - p;
		zisofs->block_avail -= zisofs->stream.next_in - p;
		r = wb_consume(a, wb_remaining(a) - zisofs->stream.avail_out);
		if (r < 0)
			return (r);
	}
	zisofs->pz_offset += bytes;
	return (bytes - avail);
}

static int
zisofs_rewind_boot_file(struct archive_write *a)
{
	struct iso9660 *iso9660 = a->format_data;
	struct isofile *file;
	unsigned char *rbuff;
	ssize_t r;
	size_t remaining, rbuff_size;
	struct zisofs_extract zext;
	int64_t read_offset, write_offset, new_offset;
	int fd, ret = ARCHIVE_OK;

	file = iso9660->el_torito.boot->file;
	/*
	 * There is nothing to do if this boot file does not have
	 * zisofs header.
	 */
	if (file->zisofs.header_size == 0)
		return (ARCHIVE_OK);

	/*
	 * Uncompress the zisofs'ed file contents.
	 */
	memset(&zext, 0, sizeof(zext));
	zext.pz_uncompressed_size = file->zisofs.uncompressed_size;
	zext.pz_log2_bs = file->zisofs.log2_bs;

	fd = iso9660->temp_fd;
	new_offset = wb_offset(a);
	read_offset = file->content.offset_of_temp;
	remaining = (size_t)file->content.size;
	if (remaining > 1024 * 32)
		rbuff_size = 1024 * 32;
	else
		rbuff_size = remaining;

	rbuff = malloc(rbuff_size);
	if (rbuff == NULL) {
		archive_set_error(&a->archive, ENOMEM, "Can't allocate memory");
		return (ARCHIVE_FATAL);
	}
	while (remaining) {
		size_t rsize;
		ssize_t rs;

		/* Get the current file pointer. */
		write_offset = lseek(fd, 0, SEEK_CUR);

		/* Change the file pointer to read. */
		lseek(fd, read_offset, SEEK_SET);

		rsize = rbuff_size;
		if (rsize > remaining)
			rsize = remaining;
		rs = read(iso9660->temp_fd, rbuff, rsize);
		if (rs <= 0) {
			archive_set_error(&a->archive, errno,
			    "Can't read temporary file(%jd)", (intmax_t)rs);
			ret = ARCHIVE_FATAL;
			break;
		}
		remaining -= rs;
		read_offset += rs;

		/* Put the file pointer back to write. */
		lseek(fd, write_offset, SEEK_SET);

		r = zisofs_extract(a, &zext, rbuff, rs);
		if (r < 0) {
			ret = (int)r;
			break;
		}
	}

	if (ret == ARCHIVE_OK) {
		/*
		 * Change the boot file content from zisofs'ed data
		 * to plain data.
		 */
		file->content.offset_of_temp = new_offset;
		file->content.size = file->zisofs.uncompressed_size;
		archive_entry_set_size(file->entry, file->content.size);
		/* Set to be no zisofs. */
		file->zisofs.header_size = 0;
		file->zisofs.log2_bs = 0;
		file->zisofs.uncompressed_size = 0;
		r = wb_write_padding_to_temp(a, file->content.size);
		if (r < 0)
			ret = ARCHIVE_FATAL;
	}

	/*
	 * Free the resource we used in this function only.
	 */
	free(rbuff);
	free(zext.block_pointers);
	if (zext.stream_valid && inflateEnd(&(zext.stream)) != Z_OK) {
        	archive_set_error(&a->archive, ARCHIVE_ERRNO_MISC,
		    "Failed to clean up compressor");
		ret = ARCHIVE_FATAL;
	}

	return (ret);
}

#else

static int
zisofs_write_to_temp(struct archive_write *a, const void *buff, size_t s)
{
	(void)buff; /* UNUSED */
	(void)s; /* UNUSED */
	archive_set_error(&a->archive, ARCHIVE_ERRNO_MISC, "Programing error");
	return (ARCHIVE_FATAL);
}

static int
zisofs_rewind_boot_file(struct archive_write *a)
{
	struct iso9660 *iso9660 = a->format_data;

	if (iso9660->el_torito.boot->file->zisofs.header_size != 0) {
		archive_set_error(&a->archive, ARCHIVE_ERRNO_MISC,
		    "We cannot extract the zisofs imaged boot file;"
		    " this may not boot in being zisofs imaged");
		return (ARCHIVE_FAILED);
	}
	return (ARCHIVE_OK);
}

static int
zisofs_finish_entry(struct archive_write *a)
{
	(void)a; /* UNUSED */
	return (ARCHIVE_OK);
}

static int
zisofs_free(struct archive_write *a)
{
	(void)a; /* UNUSED */
	return (ARCHIVE_OK);
}

#endif /* HAVE_ZLIB_H */
<|MERGE_RESOLUTION|>--- conflicted
+++ resolved
@@ -3692,13 +3692,8 @@
 		    (sizeof(iso9660->wbuff) - (off - iso9660->wbuff_offset));
 	} else {
 		ext_bytes = off - iso9660->wbuff_tail;
-<<<<<<< HEAD
-		iso9660->wbuff_remaining = sizeof(iso9660->wbuff)
-		   - (iso9660->wbuff_tail - iso9660->wbuff_offset);
-=======
 		iso9660->wbuff_remaining = (size_t)(sizeof(iso9660->wbuff)
 		   - (iso9660->wbuff_tail - iso9660->wbuff_offset));
->>>>>>> f079aadc
 		while (ext_bytes >= (int64_t)iso9660->wbuff_remaining) {
 			if (write_null(a, (size_t)iso9660->wbuff_remaining)
 			    != ARCHIVE_OK)
@@ -7495,11 +7490,7 @@
 
 	entry_size = archive_entry_size(file->entry);
 	if ((int64_t)sizeof(iso9660->zisofs.magic_buffer) > entry_size)
-<<<<<<< HEAD
-		magic_max = entry_size;
-=======
 		magic_max = (int)entry_size;
->>>>>>> f079aadc
 	else
 		magic_max = sizeof(iso9660->zisofs.magic_buffer);
 
@@ -7804,15 +7795,9 @@
 	size_t ceil, xsize;
 
 	/* Allocate block pointers buffer. */
-<<<<<<< HEAD
-	ceil = (zisofs->pz_uncompressed_size +
-		(((int64_t)1) << zisofs->pz_log2_bs) - 1)
-		>> zisofs->pz_log2_bs;
-=======
 	ceil = (size_t)((zisofs->pz_uncompressed_size +
 		(((int64_t)1) << zisofs->pz_log2_bs) - 1)
 		>> zisofs->pz_log2_bs);
->>>>>>> f079aadc
 	xsize = (ceil + 1) * 4;
 	if (zisofs->block_pointers == NULL) {
 		size_t alloc = ((xsize >> 10) + 1) << 10;
